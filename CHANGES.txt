--- conflicted
+++ resolved
@@ -1,4 +1,3 @@
-<<<<<<< HEAD
 0.8-dev
  * avoid double RowMutation serialization on write path (CASSANDRA-1800)
 
@@ -6,13 +5,8 @@
 0.7-dev
  * expose getNaturalEndpoints in StorageServiceMBean taking byte[]
    key; RMI cannot serialize ByteBuffer (CASSANDRA-1833)
-
-=======
-dev
- * expose getNaturalEndpoints in StorageServiceMBean taking byte[]
-   key; RMI cannot serialize ByteBuffer (CASSANDRA-1833)
  * validation that generates less garbage (CASSANDRA-1814)
->>>>>>> 0cc38e95
+
 
 0.7.0-rc2
  * fix live-column-count of slice ranges including tombstoned supercolumn 
