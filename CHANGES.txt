1.1.3
 * update default commitlog segment size to 32MB and total commitlog
   size to 32/1024 MB for 32/64 bit JVMs, respectively (CASSANDRA-4422)
 * avoid using global partitioner to estimate ranges in index sstables
   (CASSANDRA-4403)
 * restore pre-CASSANDRA-3862 approach to removing expired tombstones
   from row cache during compaction (CASSANDRA-4364)
 * (stress) support for CQL prepared statements (CASSANDRA-3633)
 * Correctly catch exception when Snappy cannot be loaded (CASSANDRA-4400)
 * (cql3) Support ORDER BY when IN condition is given in WHERE clause (CASSANDRA-4327)
 * (cql3) delete "component_index" column on DROP TABLE call (CASSANDRA-4420)
 * change nanoTime() to currentTimeInMillis() in schema related code (CASSANDRA-4432)
Merged from 1.0:
 * allow dropping columns shadowed by not-yet-expired supercolumn or row
   tombstones in PrecompactedRow (CASSANDRA-4396)


1.1.2
 * Fix cleanup not deleting index entries (CASSANDRA-4379)
 * Use correct partitioner when saving + loading caches (CASSANDRA-4331)
 * Check schema before trying to export sstable (CASSANDRA-2760)
 * Raise a meaningful exception instead of NPE when PFS encounters
   an unconfigured node + no default (CASSANDRA-4349)
 * fix bug in sstable blacklisting with LCS (CASSANDRA-4343)
 * LCS no longer promotes tiny sstables out of L0 (CASSANDRA-4341)
 * skip tombstones during hint replay (CASSANDRA-4320)
 * fix NPE in compactionstats (CASSANDRA-4318)
 * enforce 1m min keycache for auto (CASSANDRA-4306)
 * Have DeletedColumn.isMFD always return true (CASSANDRA-4307)
 * (cql3) exeption message for ORDER BY constraints said primary filter can be
    an IN clause, which is misleading (CASSANDRA-4319)
 * (cql3) Reject (not yet supported) creation of 2ndardy indexes on tables with
   composite primary keys (CASSANDRA-4328)
 * Set JVM stack size to 160k for java 7 (CASSANDRA-4275)
 * cqlsh: add COPY command to load data from CSV flat files (CASSANDRA-4012)
 * CFMetaData.fromThrift to throw ConfigurationException upon error (CASSANDRA-4353)
 * Use CF comparator to sort indexed columns in SecondaryIndexManager
   (CASSANDRA-4365)
 * add strategy_options to the KSMetaData.toString() output (CASSANDRA-4248)
 * (cql3) fix range queries containing unqueried results (CASSANDRA-4372)
 * (cql3) allow updating column_alias types (CASSANDRA-4041)
 * (cql3) Fix deletion bug (CASSANDRA-4193)
 * Fix computation of overlapping sstable for leveled compaction (CASSANDRA-4321)
 * Improve scrub and allow to run it offline (CASSANDRA-4321)
 * Fix assertionError in StorageService.bulkLoad (CASSANDRA-4368)
 * (cqlsh) add option to authenticate to a keyspace at startup (CASSANDRA-4108)
 * (cqlsh) fix ASSUME functionality (CASSANDRA-4352)
 * Fix ColumnFamilyRecordReader to not return progress > 100% (CASSANDRA-3942)
Merged from 1.0:
 * Set gc_grace on index CF to 0 (CASSANDRA-4314)


1.1.1
 * allow larger cache capacities than 2GB (CASSANDRA-4150)
 * add getsstables command to nodetool (CASSANDRA-4199)
 * apply parent CF compaction settings to secondary index CFs (CASSANDRA-4280)
 * preserve commitlog size cap when recycling segments at startup
   (CASSANDRA-4201)
 * (Hadoop) fix split generation regression (CASSANDRA-4259)
 * ignore min/max compactions settings in LCS, while preserving
   behavior that min=max=0 disables autocompaction (CASSANDRA-4233)
 * log number of rows read from saved cache (CASSANDRA-4249)
 * calculate exact size required for cleanup operations (CASSANDRA-1404)
 * avoid blocking additional writes during flush when the commitlog
   gets behind temporarily (CASSANDRA-1991)
 * enable caching on index CFs based on data CF cache setting (CASSANDRA-4197)
 * warn on invalid replication strategy creation options (CASSANDRA-4046)
 * remove [Freeable]Memory finalizers (CASSANDRA-4222)
 * include tombstone size in ColumnFamily.size, which can prevent OOM
   during sudden mass delete operations by yielding a nonzero liveRatio
   (CASSANDRA-3741)
 * Open 1 sstableScanner per level for leveled compaction (CASSANDRA-4142)
 * Optimize reads when row deletion timestamps allow us to restrict
   the set of sstables we check (CASSANDRA-4116)
 * add support for commitlog archiving and point-in-time recovery
   (CASSANDRA-3690)
 * avoid generating redundant compaction tasks during streaming
   (CASSANDRA-4174)
 * add -cf option to nodetool snapshot, and takeColumnFamilySnapshot to
   StorageService mbean (CASSANDRA-556)
 * optimize cleanup to drop entire sstables where possible (CASSANDRA-4079)
 * optimize truncate when autosnapshot is disabled (CASSANDRA-4153)
 * update caches to use byte[] keys to reduce memory overhead (CASSANDRA-3966)
 * add column limit to cli (CASSANDRA-3012, 4098)
 * clean up and optimize DataOutputBuffer, used by CQL compression and
   CompositeType (CASSANDRA-4072)
 * optimize commitlog checksumming (CASSANDRA-3610)
 * identify and blacklist corrupted SSTables from future compactions 
   (CASSANDRA-2261)
 * Move CfDef and KsDef validation out of thrift (CASSANDRA-4037)
 * Expose API to repair a user provided range (CASSANDRA-3912)
 * Add way to force the cassandra-cli to refresh its schema (CASSANDRA-4052)
 * Avoid having replicate on write tasks stacking up at CL.ONE (CASSANDRA-2889)
 * (cql3) Backwards compatibility for composite comparators in non-cql3-aware
   clients (CASSANDRA-4093)
 * (cql3) Fix order by for reversed queries (CASSANDRA-4160)
 * (cql3) Add ReversedType support (CASSANDRA-4004)
 * (cql3) Add timeuuid type (CASSANDRA-4194)
 * (cql3) Minor fixes (CASSANDRA-4185)
 * (cql3) Fix prepared statement in BATCH (CASSANDRA-4202)
 * (cql3) Reduce the list of reserved keywords (CASSANDRA-4186)
 * (cql3) Move max/min compaction thresholds to compaction strategy options
   (CASSANDRA-4187)
 * Fix exception during move when localhost is the only source (CASSANDRA-4200)
 * (cql3) Allow paging through non-ordered partitioner results (CASSANDRA-3771)
 * (cql3) Fix drop index (CASSANDRA-4192)
 * (cql3) Don't return range ghosts anymore (CASSANDRA-3982)
 * fix re-creating Keyspaces/ColumnFamilies with the same name as dropped
   ones (CASSANDRA-4219)
 * fix SecondaryIndex LeveledManifest save upon snapshot (CASSANDRA-4230)
 * fix missing arrayOffset in FBUtilities.hash (CASSANDRA-4250)
 * (cql3) Add name of parameters in CqlResultSet (CASSANDRA-4242)
 * (cql3) Correctly validate order by queries (CASSANDRA-4246)
 * rename stress to cassandra-stress for saner packaging (CASSANDRA-4256)
 * Fix exception on colum metadata with non-string comparator (CASSANDRA-4269)
 * Check for unknown/invalid compression options (CASSANDRA-4266)
 * (cql3) Adds simple access to column timestamp and ttl (CASSANDRA-4217)
 * (cql3) Fix range queries with secondary indexes (CASSANDRA-4257)
 * Better error messages from improper input in cli (CASSANDRA-3865)
 * Try to stop all compaction upon Keyspace or ColumnFamily drop (CASSANDRA-4221)
 * (cql3) Allow keyspace properties to contain hyphens (CASSANDRA-4278)
 * (cql3) Correctly validate keyspace access in create table (CASSANDRA-4296)
 * Avoid deadlock in migration stage (CASSANDRA-3882)
 * Take supercolumn names and deletion info into account in memtable throughput
   (CASSANDRA-4264)
 * Add back backward compatibility for old style replication factor (CASSANDRA-4294)
 * Preserve compatibility with pre-1.1 index queries (CASSANDRA-4262)
Merged from 1.0:
 * Fix super columns bug where cache is not updated (CASSANDRA-4190)
 * fix maxTimestamp to include row tombstones (CASSANDRA-4116)
 * (CLI) properly handle quotes in create/update keyspace commands (CASSANDRA-4129)
 * Avoids possible deadlock during bootstrap (CASSANDRA-4159)
 * fix stress tool that hangs forever on timeout or error (CASSANDRA-4128)
 * stress tool to return appropriate exit code on failure (CASSANDRA-4188)
 * fix compaction NPE when out of disk space and assertions disabled
   (CASSANDRA-3985)
 * synchronize LCS getEstimatedTasks to avoid CME (CASSANDRA-4255)
 * ensure unique streaming session id's (CASSANDRA-4223)
 * kick off background compaction when min/max thresholds change 
   (CASSANDRA-4279)
 * improve ability of STCS.getBuckets to deal with 100s of 1000s of
   sstables, such as when convertinb back from LCS (CASSANDRA-4287)
 * Oversize integer in CQL throws NumberFormatException (CASSANDRA-4291)
<<<<<<< HEAD
=======
 * Set gc_grace on index CF to 0 (CASSANDRA-4314)
 * fix 1.0.x node join to mixed version cluster, other nodes >= 1.1 (CASSANDRA-4195)
>>>>>>> 51a9fd13


1.1.0-final
 * average a reduced liveRatio estimate with the previous one (CASSANDRA-4065)
 * Allow KS and CF names up to 48 characters (CASSANDRA-4157)
 * fix stress build (CASSANDRA-4140)
 * add time remaining estimate to nodetool compactionstats (CASSANDRA-4167)
 * (cql) fix NPE in cql3 ALTER TABLE (CASSANDRA-4163)
 * (cql) Add support for CL.TWO and CL.THREE in CQL (CASSANDRA-4156)
 * (cql) Fix type in CQL3 ALTER TABLE preventing update (CASSANDRA-4170)
 * (cql) Throw invalid exception from CQL3 on obsolete options (CASSANDRA-4171)
 * (cqlsh) fix recognizing uppercase SELECT keyword (CASSANDRA-4161)
 * Pig: wide row support (CASSANDRA-3909)
Merged from 1.0:
 * avoid streaming empty files with bulk loader if sstablewriter errors out
   (CASSANDRA-3946)


1.1-rc1
 * Include stress tool in binary builds (CASSANDRA-4103)
 * (Hadoop) fix wide row iteration when last row read was deleted
   (CASSANDRA-4154)
 * fix read_repair_chance to really default to 0.1 in the cli (CASSANDRA-4114)
 * Adds caching and bloomFilterFpChange to CQL options (CASSANDRA-4042)
 * Adds posibility to autoconfigure size of the KeyCache (CASSANDRA-4087)
 * fix KEYS index from skipping results (CASSANDRA-3996)
 * Remove sliced_buffer_size_in_kb dead option (CASSANDRA-4076)
 * make loadNewSStable preserve sstable version (CASSANDRA-4077)
 * Respect 1.0 cache settings as much as possible when upgrading 
   (CASSANDRA-4088)
 * relax path length requirement for sstable files when upgrading on 
   non-Windows platforms (CASSANDRA-4110)
 * fix terminination of the stress.java when errors were encountered
   (CASSANDRA-4128)
 * Move CfDef and KsDef validation out of thrift (CASSANDRA-4037)
 * Fix get_paged_slice (CASSANDRA-4136)
 * CQL3: Support slice with exclusive start and stop (CASSANDRA-3785)
Merged from 1.0:
 * support PropertyFileSnitch in bulk loader (CASSANDRA-4145)
 * add auto_snapshot option allowing disabling snapshot before drop/truncate
   (CASSANDRA-3710)
 * allow short snitch names (CASSANDRA-4130)


1.1-beta2
 * rename loaded sstables to avoid conflicts with local snapshots
   (CASSANDRA-3967)
 * start hint replay as soon as FD notifies that the target is back up
   (CASSANDRA-3958)
 * avoid unproductive deserializing of cached rows during compaction
   (CASSANDRA-3921)
 * fix concurrency issues with CQL keyspace creation (CASSANDRA-3903)
 * Show Effective Owership via Nodetool ring <keyspace> (CASSANDRA-3412)
 * Update ORDER BY syntax for CQL3 (CASSANDRA-3925)
 * Fix BulkRecordWriter to not throw NPE if reducer gets no map data from Hadoop (CASSANDRA-3944)
 * Fix bug with counters in super columns (CASSANDRA-3821)
 * Remove deprecated merge_shard_chance (CASSANDRA-3940)
 * add a convenient way to reset a node's schema (CASSANDRA-2963)
 * fix for intermittent SchemaDisagreementException (CASSANDRA-3884)
 * CLI `list <CF>` to limit number of columns and their order (CASSANDRA-3012)
 * ignore deprecated KsDef/CfDef/ColumnDef fields in native schema (CASSANDRA-3963)
 * CLI to report when unsupported column_metadata pair was given (CASSANDRA-3959)
 * reincarnate removed and deprecated KsDef/CfDef attributes (CASSANDRA-3953)
 * Fix race between writes and read for cache (CASSANDRA-3862)
 * perform static initialization of StorageProxy on start-up (CASSANDRA-3797)
 * support trickling fsync() on writes (CASSANDRA-3950)
 * expose counters for unavailable/timeout exceptions given to thrift clients (CASSANDRA-3671)
 * avoid quadratic startup time in LeveledManifest (CASSANDRA-3952)
 * Add type information to new schema_ columnfamilies and remove thrift
   serialization for schema (CASSANDRA-3792)
 * add missing column validator options to the CLI help (CASSANDRA-3926)
 * skip reading saved key cache if CF's caching strategy is NONE or ROWS_ONLY (CASSANDRA-3954)
 * Unify migration code (CASSANDRA-4017)
Merged from 1.0:
 * cqlsh: guess correct version of Python for Arch Linux (CASSANDRA-4090)
 * (CLI) properly handle quotes in create/update keyspace commands (CASSANDRA-4129)
 * Avoids possible deadlock during bootstrap (CASSANDRA-4159)
 * fix stress tool that hangs forever on timeout or error (CASSANDRA-4128)
 * Fix super columns bug where cache is not updated (CASSANDRA-4190)
 * stress tool to return appropriate exit code on failure (CASSANDRA-4188)


1.0.9
 * improve index sampling performance (CASSANDRA-4023)
 * always compact away deleted hints immediately after handoff (CASSANDRA-3955)
 * delete hints from dropped ColumnFamilies on handoff instead of
   erroring out (CASSANDRA-3975)
 * add CompositeType ref to the CLI doc for create/update column family (CASSANDRA-3980)
 * Pig: support Counter ColumnFamilies (CASSANDRA-3973)
 * Pig: Composite column support (CASSANDRA-3684)
 * Avoid NPE during repair when a keyspace has no CFs (CASSANDRA-3988)
 * Fix division-by-zero error on get_slice (CASSANDRA-4000)
 * don't change manifest level for cleanup, scrub, and upgradesstables
   operations under LeveledCompactionStrategy (CASSANDRA-3989, 4112)
 * fix race leading to super columns assertion failure (CASSANDRA-3957)
 * fix NPE on invalid CQL delete command (CASSANDRA-3755)
 * allow custom types in CLI's assume command (CASSANDRA-4081)
 * fix totalBytes count for parallel compactions (CASSANDRA-3758)
 * fix intermittent NPE in get_slice (CASSANDRA-4095)
 * remove unnecessary asserts in native code interfaces (CASSANDRA-4096)
 * Validate blank keys in CQL to avoid assertion errors (CASSANDRA-3612)
 * cqlsh: fix bad decoding of some column names (CASSANDRA-4003)
 * cqlsh: fix incorrect padding with unicode chars (CASSANDRA-4033)
 * Fix EC2 snitch incorrectly reporting region (CASSANDRA-4026)
 * Shut down thrift during decommission (CASSANDRA-4086)
 * Expose nodetool cfhistograms for 2ndary indexes (CASSANDRA-4063)
Merged from 0.8:
 * Fix ConcurrentModificationException in gossiper (CASSANDRA-4019)


1.1-beta1
 * (cqlsh)
   + add SOURCE and CAPTURE commands, and --file option (CASSANDRA-3479)
   + add ALTER COLUMNFAMILY WITH (CASSANDRA-3523)
   + bundle Python dependencies with Cassandra (CASSANDRA-3507)
   + added to Debian package (CASSANDRA-3458)
   + display byte data instead of erroring out on decode failure 
     (CASSANDRA-3874)
 * add nodetool rebuild_index (CASSANDRA-3583)
 * add nodetool rangekeysample (CASSANDRA-2917)
 * Fix streaming too much data during move operations (CASSANDRA-3639)
 * Nodetool and CLI connect to localhost by default (CASSANDRA-3568)
 * Reduce memory used by primary index sample (CASSANDRA-3743)
 * (Hadoop) separate input/output configurations (CASSANDRA-3197, 3765)
 * avoid returning internal Cassandra classes over JMX (CASSANDRA-2805)
 * add row-level isolation via SnapTree (CASSANDRA-2893)
 * Optimize key count estimation when opening sstable on startup
   (CASSANDRA-2988)
 * multi-dc replication optimization supporting CL > ONE (CASSANDRA-3577)
 * add command to stop compactions (CASSANDRA-1740, 3566, 3582)
 * multithreaded streaming (CASSANDRA-3494)
 * removed in-tree redhat spec (CASSANDRA-3567)
 * "defragment" rows for name-based queries under STCS, again (CASSANDRA-2503)
 * Recycle commitlog segments for improved performance 
   (CASSANDRA-3411, 3543, 3557, 3615)
 * update size-tiered compaction to prioritize small tiers (CASSANDRA-2407)
 * add message expiration logic to OutboundTcpConnection (CASSANDRA-3005)
 * off-heap cache to use sun.misc.Unsafe instead of JNA (CASSANDRA-3271)
 * EACH_QUORUM is only supported for writes (CASSANDRA-3272)
 * replace compactionlock use in schema migration by checking CFS.isValid
   (CASSANDRA-3116)
 * recognize that "SELECT first ... *" isn't really "SELECT *" (CASSANDRA-3445)
 * Use faster bytes comparison (CASSANDRA-3434)
 * Bulk loader is no longer a fat client, (HADOOP) bulk load output format
   (CASSANDRA-3045)
 * (Hadoop) add support for KeyRange.filter
 * remove assumption that keys and token are in bijection
   (CASSANDRA-1034, 3574, 3604)
 * always remove endpoints from delevery queue in HH (CASSANDRA-3546)
 * fix race between cf flush and its 2ndary indexes flush (CASSANDRA-3547)
 * fix potential race in AES when a repair fails (CASSANDRA-3548)
 * Remove columns shadowed by a deleted container even when we cannot purge
   (CASSANDRA-3538)
 * Improve memtable slice iteration performance (CASSANDRA-3545)
 * more efficient allocation of small bloom filters (CASSANDRA-3618)
 * Use separate writer thread in SSTableSimpleUnsortedWriter (CASSANDRA-3619)
 * fsync the directory after new sstable or commitlog segment are created (CASSANDRA-3250)
 * fix minor issues reported by FindBugs (CASSANDRA-3658)
 * global key/row caches (CASSANDRA-3143, 3849)
 * optimize memtable iteration during range scan (CASSANDRA-3638)
 * introduce 'crc_check_chance' in CompressionParameters to support
   a checksum percentage checking chance similarly to read-repair (CASSANDRA-3611)
 * a way to deactivate global key/row cache on per-CF basis (CASSANDRA-3667)
 * fix LeveledCompactionStrategy broken because of generation pre-allocation
   in LeveledManifest (CASSANDRA-3691)
 * finer-grained control over data directories (CASSANDRA-2749)
 * Fix ClassCastException during hinted handoff (CASSANDRA-3694)
 * Upgrade Thrift to 0.7 (CASSANDRA-3213)
 * Make stress.java insert operation to use microseconds (CASSANDRA-3725)
 * Allows (internally) doing a range query with a limit of columns instead of
   rows (CASSANDRA-3742)
 * Allow rangeSlice queries to be start/end inclusive/exclusive (CASSANDRA-3749)
 * Fix BulkLoader to support new SSTable layout and add stream
   throttling to prevent an NPE when there is no yaml config (CASSANDRA-3752)
 * Allow concurrent schema migrations (CASSANDRA-1391, 3832)
 * Add SnapshotCommand to trigger snapshot on remote node (CASSANDRA-3721)
 * Make CFMetaData conversions to/from thrift/native schema inverses
   (CASSANDRA_3559)
 * Add initial code for CQL 3.0-beta (CASSANDRA-3781, 3753)
 * Add wide row support for ColumnFamilyInputFormat (CASSANDRA-3264)
 * Allow extending CompositeType comparator (CASSANDRA-3657)
 * Avoids over-paging during get_count (CASSANDRA-3798)
 * Add new command to rebuild a node without (repair) merkle tree calculations
   (CASSANDRA-3483, 3922)
 * respect not only row cache capacity but caching mode when
   trying to read data (CASSANDRA-3812)
 * fix system tests (CASSANDRA-3827)
 * CQL support for altering row key type in ALTER TABLE (CASSANDRA-3781)
 * turn compression on by default (CASSANDRA-3871)
 * make hexToBytes refuse invalid input (CASSANDRA-2851)
 * Make secondary indexes CF inherit compression and compaction from their
   parent CF (CASSANDRA-3877)
 * Finish cleanup up tombstone purge code (CASSANDRA-3872)
 * Avoid NPE on aboarted stream-out sessions (CASSANDRA-3904)
 * BulkRecordWriter throws NPE for counter columns (CASSANDRA-3906)
 * Support compression using BulkWriter (CASSANDRA-3907)


1.0.8
 * fix race between cleanup and flush on secondary index CFSes (CASSANDRA-3712)
 * avoid including non-queried nodes in rangeslice read repair
   (CASSANDRA-3843)
 * Only snapshot CF being compacted for snapshot_before_compaction 
   (CASSANDRA-3803)
 * Log active compactions in StatusLogger (CASSANDRA-3703)
 * Compute more accurate compaction score per level (CASSANDRA-3790)
 * Return InvalidRequest when using a keyspace that doesn't exist
   (CASSANDRA-3764)
 * disallow user modification of System keyspace (CASSANDRA-3738)
 * allow using sstable2json on secondary index data (CASSANDRA-3738)
 * (cqlsh) add DESCRIBE COLUMNFAMILIES (CASSANDRA-3586)
 * (cqlsh) format blobs correctly and use colors to improve output
   readability (CASSANDRA-3726)
 * synchronize BiMap of bootstrapping tokens (CASSANDRA-3417)
 * show index options in CLI (CASSANDRA-3809)
 * add optional socket timeout for streaming (CASSANDRA-3838)
 * fix truncate not to leave behind non-CFS backed secondary indexes
   (CASSANDRA-3844)
 * make CLI `show schema` to use output stream directly instead
   of StringBuilder (CASSANDRA-3842)
 * remove the wait on hint future during write (CASSANDRA-3870)
 * (cqlsh) ignore missing CfDef opts (CASSANDRA-3933)
 * (cqlsh) look for cqlshlib relative to realpath (CASSANDRA-3767)
 * Fix short read protection (CASSANDRA-3934)
 * Make sure infered and actual schema match (CASSANDRA-3371)
 * Fix NPE during HH delivery (CASSANDRA-3677)
 * Don't put boostrapping node in 'hibernate' status (CASSANDRA-3737)
 * Fix double quotes in windows bat files (CASSANDRA-3744)
 * Fix bad validator lookup (CASSANDRA-3789)
 * Fix soft reset in EC2MultiRegionSnitch (CASSANDRA-3835)
 * Don't leave zombie connections with THSHA thrift server (CASSANDRA-3867)
 * (cqlsh) fix deserialization of data (CASSANDRA-3874)
 * Fix removetoken force causing an inconsistent state (CASSANDRA-3876)
 * Fix ahndling of some types with Pig (CASSANDRA-3886)
 * Don't allow to drop the system keyspace (CASSANDRA-3759)
 * Make Pig deletes disabled by default and configurable (CASSANDRA-3628)
Merged from 0.8:
 * (Pig) fix CassandraStorage to use correct comparator in Super ColumnFamily
   case (CASSANDRA-3251)
 * fix thread safety issues in commitlog replay, primarily affecting
   systems with many (100s) of CF definitions (CASSANDRA-3751)
 * Fix relevant tomstone ignored with super columns (CASSANDRA-3875)


1.0.7
 * fix regression in HH page size calculation (CASSANDRA-3624)
 * retry failed stream on IOException (CASSANDRA-3686)
 * allow configuring bloom_filter_fp_chance (CASSANDRA-3497)
 * attempt hint delivery every ten minutes, or when failure detector
   notifies us that a node is back up, whichever comes first.  hint
   handoff throttle delay default changed to 1ms, from 50 (CASSANDRA-3554)
 * add nodetool setstreamthroughput (CASSANDRA-3571)
 * fix assertion when dropping a columnfamily with no sstables (CASSANDRA-3614)
 * more efficient allocation of small bloom filters (CASSANDRA-3618)
 * CLibrary.createHardLinkWithExec() to check for errors (CASSANDRA-3101)
 * Avoid creating empty and non cleaned writer during compaction (CASSANDRA-3616)
 * stop thrift service in shutdown hook so we can quiesce MessagingService
   (CASSANDRA-3335)
 * (CQL) compaction_strategy_options and compression_parameters for
   CREATE COLUMNFAMILY statement (CASSANDRA-3374)
 * Reset min/max compaction threshold when creating size tiered compaction
   strategy (CASSANDRA-3666)
 * Don't ignore IOException during compaction (CASSANDRA-3655)
 * Fix assertion error for CF with gc_grace=0 (CASSANDRA-3579)
 * Shutdown ParallelCompaction reducer executor after use (CASSANDRA-3711)
 * Avoid < 0 value for pending tasks in leveled compaction (CASSANDRA-3693)
 * (Hadoop) Support TimeUUID in Pig CassandraStorage (CASSANDRA-3327)
 * Check schema is ready before continuing boostrapping (CASSANDRA-3629)
 * Catch overflows during parsing of chunk_length_kb (CASSANDRA-3644)
 * Improve stream protocol mismatch errors (CASSANDRA-3652)
 * Avoid multiple thread doing HH to the same target (CASSANDRA-3681)
 * Add JMX property for rp_timeout_in_ms (CASSANDRA-2940)
 * Allow DynamicCompositeType to compare component of different types
   (CASSANDRA-3625)
 * Flush non-cfs backed secondary indexes (CASSANDRA-3659)
 * Secondary Indexes should report memory consumption (CASSANDRA-3155)
 * fix for SelectStatement start/end key are not set correctly
   when a key alias is involved (CASSANDRA-3700)
 * fix CLI `show schema` command insert of an extra comma in
   column_metadata (CASSANDRA-3714)
Merged from 0.8:
 * avoid logging (harmless) exception when GC takes < 1ms (CASSANDRA-3656)
 * prevent new nodes from thinking down nodes are up forever (CASSANDRA-3626)
 * use correct list of replicas for LOCAL_QUORUM reads when read repair
   is disabled (CASSANDRA-3696)
 * block on flush before compacting hints (may prevent OOM) (CASSANDRA-3733)


1.0.6
 * (CQL) fix cqlsh support for replicate_on_write (CASSANDRA-3596)
 * fix adding to leveled manifest after streaming (CASSANDRA-3536)
 * filter out unavailable cipher suites when using encryption (CASSANDRA-3178)
 * (HADOOP) add old-style api support for CFIF and CFRR (CASSANDRA-2799)
 * Support TimeUUIDType column names in Stress.java tool (CASSANDRA-3541)
 * (CQL) INSERT/UPDATE/DELETE/TRUNCATE commands should allow CF names to
   be qualified by keyspace (CASSANDRA-3419)
 * always remove endpoints from delevery queue in HH (CASSANDRA-3546)
 * fix race between cf flush and its 2ndary indexes flush (CASSANDRA-3547)
 * fix potential race in AES when a repair fails (CASSANDRA-3548)
 * fix default value validation usage in CLI SET command (CASSANDRA-3553)
 * Optimize componentsFor method for compaction and startup time
   (CASSANDRA-3532)
 * (CQL) Proper ColumnFamily metadata validation on CREATE COLUMNFAMILY 
   (CASSANDRA-3565)
 * fix compression "chunk_length_kb" option to set correct kb value for 
   thrift/avro (CASSANDRA-3558)
 * fix missing response during range slice repair (CASSANDRA-3551)
 * 'describe ring' moved from CLI to nodetool and available through JMX (CASSANDRA-3220)
 * add back partitioner to sstable metadata (CASSANDRA-3540)
 * fix NPE in get_count for counters (CASSANDRA-3601)
Merged from 0.8:
 * remove invalid assertion that table was opened before dropping it
   (CASSANDRA-3580)
 * range and index scans now only send requests to enough replicas to
   satisfy requested CL + RR (CASSANDRA-3598)
 * use cannonical host for local node in nodetool info (CASSANDRA-3556)
 * remove nonlocal DC write optimization since it only worked with
   CL.ONE or CL.LOCAL_QUORUM (CASSANDRA-3577, 3585)
 * detect misuses of CounterColumnType (CASSANDRA-3422)
 * turn off string interning in json2sstable, take 2 (CASSANDRA-2189)
 * validate compression parameters on add/update of the ColumnFamily 
   (CASSANDRA-3573)
 * Check for 0.0.0.0 is incorrect in CFIF (CASSANDRA-3584)
 * Increase vm.max_map_count in debian packaging (CASSANDRA-3563)
 * gossiper will never add itself to saved endpoints (CASSANDRA-3485)


1.0.5
 * revert CASSANDRA-3407 (see CASSANDRA-3540)
 * fix assertion error while forwarding writes to local nodes (CASSANDRA-3539)


1.0.4
 * fix self-hinting of timed out read repair updates and make hinted handoff
   less prone to OOMing a coordinator (CASSANDRA-3440)
 * expose bloom filter sizes via JMX (CASSANDRA-3495)
 * enforce RP tokens 0..2**127 (CASSANDRA-3501)
 * canonicalize paths exposed through JMX (CASSANDRA-3504)
 * fix "liveSize" stat when sstables are removed (CASSANDRA-3496)
 * add bloom filter FP rates to nodetool cfstats (CASSANDRA-3347)
 * record partitioner in sstable metadata component (CASSANDRA-3407)
 * add new upgradesstables nodetool command (CASSANDRA-3406)
 * skip --debug requirement to see common exceptions in CLI (CASSANDRA-3508)
 * fix incorrect query results due to invalid max timestamp (CASSANDRA-3510)
 * make sstableloader recognize compressed sstables (CASSANDRA-3521)
 * avoids race in OutboundTcpConnection in multi-DC setups (CASSANDRA-3530)
 * use SETLOCAL in cassandra.bat (CASANDRA-3506)
 * fix ConcurrentModificationException in Table.all() (CASSANDRA-3529)
Merged from 0.8:
 * fix concurrence issue in the FailureDetector (CASSANDRA-3519)
 * fix array out of bounds error in counter shard removal (CASSANDRA-3514)
 * avoid dropping tombstones when they might still be needed to shadow
   data in a different sstable (CASSANDRA-2786)


1.0.3
 * revert name-based query defragmentation aka CASSANDRA-2503 (CASSANDRA-3491)
 * fix invalidate-related test failures (CASSANDRA-3437)
 * add next-gen cqlsh to bin/ (CASSANDRA-3188, 3131, 3493)
 * (CQL) fix handling of rows with no columns (CASSANDRA-3424, 3473)
 * fix querying supercolumns by name returning only a subset of
   subcolumns or old subcolumn versions (CASSANDRA-3446)
 * automatically compute sha1 sum for uncompressed data files (CASSANDRA-3456)
 * fix reading metadata/statistics component for version < h (CASSANDRA-3474)
 * add sstable forward-compatibility (CASSANDRA-3478)
 * report compression ratio in CFSMBean (CASSANDRA-3393)
 * fix incorrect size exception during streaming of counters (CASSANDRA-3481)
 * (CQL) fix for counter decrement syntax (CASSANDRA-3418)
 * Fix race introduced by CASSANDRA-2503 (CASSANDRA-3482)
 * Fix incomplete deletion of delivered hints (CASSANDRA-3466)
 * Avoid rescheduling compactions when no compaction was executed 
   (CASSANDRA-3484)
 * fix handling of the chunk_length_kb compression options (CASSANDRA-3492)
Merged from 0.8:
 * fix updating CF row_cache_provider (CASSANDRA-3414)
 * CFMetaData.convertToThrift method to set RowCacheProvider (CASSANDRA-3405)
 * acquire compactionlock during truncate (CASSANDRA-3399)
 * fix displaying cfdef entries for super columnfamilies (CASSANDRA-3415)
 * Make counter shard merging thread safe (CASSANDRA-3178)
 * Revert CASSANDRA-2855
 * Fix bug preventing the use of efficient cross-DC writes (CASSANDRA-3472)
 * `describe ring` command for CLI (CASSANDRA-3220)
 * (Hadoop) skip empty rows when entire row is requested, redux (CASSANDRA-2855)


1.0.2
 * "defragment" rows for name-based queries under STCS (CASSANDRA-2503)
 * Add timing information to cassandra-cli GET/SET/LIST queries (CASSANDRA-3326)
 * Only create one CompressionMetadata object per sstable (CASSANDRA-3427)
 * cleanup usage of StorageService.setMode() (CASANDRA-3388)
 * Avoid large array allocation for compressed chunk offsets (CASSANDRA-3432)
 * fix DecimalType bytebuffer marshalling (CASSANDRA-3421)
 * fix bug that caused first column in per row indexes to be ignored 
   (CASSANDRA-3441)
 * add JMX call to clean (failed) repair sessions (CASSANDRA-3316)
 * fix sstableloader reference acquisition bug (CASSANDRA-3438)
 * fix estimated row size regression (CASSANDRA-3451)
 * make sure we don't return more columns than asked (CASSANDRA-3303, 3395)
Merged from 0.8:
 * acquire compactionlock during truncate (CASSANDRA-3399)
 * fix displaying cfdef entries for super columnfamilies (CASSANDRA-3415)


1.0.1
 * acquire references during index build to prevent delete problems
   on Windows (CASSANDRA-3314)
 * describe_ring should include datacenter/topology information (CASSANDRA-2882)
 * Thrift sockets are not properly buffered (CASSANDRA-3261)
 * performance improvement for bytebufferutil compare function (CASSANDRA-3286)
 * add system.versions ColumnFamily (CASSANDRA-3140)
 * reduce network copies (CASSANDRA-3333, 3373)
 * limit nodetool to 32MB of heap (CASSANDRA-3124)
 * (CQL) update parser to accept "timestamp" instead of "date" (CASSANDRA-3149)
 * Fix CLI `show schema` to include "compression_options" (CASSANDRA-3368)
 * Snapshot to include manifest under LeveledCompactionStrategy (CASSANDRA-3359)
 * (CQL) SELECT query should allow CF name to be qualified by keyspace (CASSANDRA-3130)
 * (CQL) Fix internal application error specifying 'using consistency ...'
   in lower case (CASSANDRA-3366)
 * fix Deflate compression when compression actually makes the data bigger
   (CASSANDRA-3370)
 * optimize UUIDGen to avoid lock contention on InetAddress.getLocalHost 
   (CASSANDRA-3387)
 * tolerate index being dropped mid-mutation (CASSANDRA-3334, 3313)
 * CompactionManager is now responsible for checking for new candidates
   post-task execution, enabling more consistent leveled compaction 
   (CASSANDRA-3391)
 * Cache HSHA threads (CASSANDRA-3372)
 * use CF/KS names as snapshot prefix for drop + truncate operations
   (CASSANDRA-2997)
 * Break bloom filters up to avoid heap fragmentation (CASSANDRA-2466)
 * fix cassandra hanging on jsvc stop (CASSANDRA-3302)
 * Avoid leveled compaction getting blocked on errors (CASSANDRA-3408)
 * Make reloading the compaction strategy safe (CASSANDRA-3409)
 * ignore 0.8 hints even if compaction begins before we try to purge
   them (CASSANDRA-3385)
 * remove procrun (bin\daemon) from Cassandra source tree and 
   artifacts (CASSANDRA-3331)
 * make cassandra compile under JDK7 (CASSANDRA-3275)
 * remove dependency of clientutil.jar to FBUtilities (CASSANDRA-3299)
 * avoid truncation errors by using long math on long values (CASSANDRA-3364)
 * avoid clock drift on some Windows machine (CASSANDRA-3375)
 * display cache provider in cli 'describe keyspace' command (CASSANDRA-3384)
 * fix incomplete topology information in describe_ring (CASSANDRA-3403)
 * expire dead gossip states based on time (CASSANDRA-2961)
 * improve CompactionTask extensibility (CASSANDRA-3330)
 * Allow one leveled compaction task to kick off another (CASSANDRA-3363)
 * allow encryption only between datacenters (CASSANDRA-2802)
Merged from 0.8:
 * fix truncate allowing data to be replayed post-restart (CASSANDRA-3297)
 * make iwriter final in IndexWriter to avoid NPE (CASSANDRA-2863)
 * (CQL) update grammar to require key clause in DELETE statement
   (CASSANDRA-3349)
 * (CQL) allow numeric keyspace names in USE statement (CASSANDRA-3350)
 * (Hadoop) skip empty rows when slicing the entire row (CASSANDRA-2855)
 * Fix handling of tombstone by SSTableExport/Import (CASSANDRA-3357)
 * fix ColumnIndexer to use long offsets (CASSANDRA-3358)
 * Improved CLI exceptions (CASSANDRA-3312)
 * Fix handling of tombstone by SSTableExport/Import (CASSANDRA-3357)
 * Only count compaction as active (for throttling) when they have
   successfully acquired the compaction lock (CASSANDRA-3344)
 * Display CLI version string on startup (CASSANDRA-3196)
 * (Hadoop) make CFIF try rpc_address or fallback to listen_address
   (CASSANDRA-3214)
 * (Hadoop) accept comma delimited lists of initial thrift connections
   (CASSANDRA-3185)
 * ColumnFamily min_compaction_threshold should be >= 2 (CASSANDRA-3342)
 * (Pig) add 0.8+ types and key validation type in schema (CASSANDRA-3280)
 * Fix completely removing column metadata using CLI (CASSANDRA-3126)
 * CLI `describe cluster;` output should be on separate lines for separate versions
   (CASSANDRA-3170)
 * fix changing durable_writes keyspace option during CF creation
   (CASSANDRA-3292)
 * avoid locking on update when no indexes are involved (CASSANDRA-3386)
 * fix assertionError during repair with ordered partitioners (CASSANDRA-3369)
 * correctly serialize key_validation_class for avro (CASSANDRA-3391)
 * don't expire counter tombstone after streaming (CASSANDRA-3394)
 * prevent nodes that failed to join from hanging around forever 
   (CASSANDRA-3351)
 * remove incorrect optimization from slice read path (CASSANDRA-3390)
 * Fix race in AntiEntropyService (CASSANDRA-3400)


1.0.0-final
 * close scrubbed sstable fd before deleting it (CASSANDRA-3318)
 * fix bug preventing obsolete commitlog segments from being removed
   (CASSANDRA-3269)
 * tolerate whitespace in seed CDL (CASSANDRA-3263)
 * Change default heap thresholds to max(min(1/2 ram, 1G), min(1/4 ram, 8GB))
   (CASSANDRA-3295)
 * Fix broken CompressedRandomAccessReaderTest (CASSANDRA-3298)
 * (CQL) fix type information returned for wildcard queries (CASSANDRA-3311)
 * add estimated tasks to LeveledCompactionStrategy (CASSANDRA-3322)
 * avoid including compaction cache-warming in keycache stats (CASSANDRA-3325)
 * run compaction and hinted handoff threads at MIN_PRIORITY (CASSANDRA-3308)
 * default hsha thrift server to cpu core count in rpc pool (CASSANDRA-3329)
 * add bin\daemon to binary tarball for Windows service (CASSANDRA-3331)
 * Fix places where uncompressed size of sstables was use in place of the
   compressed one (CASSANDRA-3338)
 * Fix hsha thrift server (CASSANDRA-3346)
 * Make sure repair only stream needed sstables (CASSANDRA-3345)


1.0.0-rc2
 * Log a meaningful warning when a node receives a message for a repair session
   that doesn't exist anymore (CASSANDRA-3256)
 * test for NUMA policy support as well as numactl presence (CASSANDRA-3245)
 * Fix FD leak when internode encryption is enabled (CASSANDRA-3257)
 * Remove incorrect assertion in mergeIterator (CASSANDRA-3260)
 * FBUtilities.hexToBytes(String) to throw NumberFormatException when string
   contains non-hex characters (CASSANDRA-3231)
 * Keep SimpleSnitch proximity ordering unchanged from what the Strategy
   generates, as intended (CASSANDRA-3262)
 * remove Scrub from compactionstats when finished (CASSANDRA-3255)
 * fix counter entry in jdbc TypesMap (CASSANDRA-3268)
 * fix full queue scenario for ParallelCompactionIterator (CASSANDRA-3270)
 * fix bootstrap process (CASSANDRA-3285)
 * don't try delivering hints if when there isn't any (CASSANDRA-3176)
 * CLI documentation change for ColumnFamily `compression_options` (CASSANDRA-3282)
 * ignore any CF ids sent by client for adding CF/KS (CASSANDRA-3288)
 * remove obsolete hints on first startup (CASSANDRA-3291)
 * use correct ISortedColumns for time-optimized reads (CASSANDRA-3289)
 * Evict gossip state immediately when a token is taken over by a new IP 
   (CASSANDRA-3259)


1.0.0-rc1
 * Update CQL to generate microsecond timestamps by default (CASSANDRA-3227)
 * Fix counting CFMetadata towards Memtable liveRatio (CASSANDRA-3023)
 * Kill server on wrapped OOME such as from FileChannel.map (CASSANDRA-3201)
 * remove unnecessary copy when adding to row cache (CASSANDRA-3223)
 * Log message when a full repair operation completes (CASSANDRA-3207)
 * Fix streamOutSession keeping sstables references forever if the remote end
   dies (CASSANDRA-3216)
 * Remove dynamic_snitch boolean from example configuration (defaulting to 
   true) and set default badness threshold to 0.1 (CASSANDRA-3229)
 * Base choice of random or "balanced" token on bootstrap on whether
   schema definitions were found (CASSANDRA-3219)
 * Fixes for LeveledCompactionStrategy score computation, prioritization,
   scheduling, and performance (CASSANDRA-3224, 3234)
 * parallelize sstable open at server startup (CASSANDRA-2988)
 * fix handling of exceptions writing to OutboundTcpConnection (CASSANDRA-3235)
 * Allow using quotes in "USE <keyspace>;" CLI command (CASSANDRA-3208)
 * Don't allow any cache loading exceptions to halt startup (CASSANDRA-3218)
 * Fix sstableloader --ignores option (CASSANDRA-3247)
 * File descriptor limit increased in packaging (CASSANDRA-3206)
 * Fix deadlock in commit log during flush (CASSANDRA-3253) 


1.0.0-beta1
 * removed binarymemtable (CASSANDRA-2692)
 * add commitlog_total_space_in_mb to prevent fragmented logs (CASSANDRA-2427)
 * removed commitlog_rotation_threshold_in_mb configuration (CASSANDRA-2771)
 * make AbstractBounds.normalize de-overlapp overlapping ranges (CASSANDRA-2641)
 * replace CollatingIterator, ReducingIterator with MergeIterator 
   (CASSANDRA-2062)
 * Fixed the ability to set compaction strategy in cli using create column 
   family command (CASSANDRA-2778)
 * clean up tmp files after failed compaction (CASSANDRA-2468)
 * restrict repair streaming to specific columnfamilies (CASSANDRA-2280)
 * don't bother persisting columns shadowed by a row tombstone (CASSANDRA-2589)
 * reset CF and SC deletion times after gc_grace (CASSANDRA-2317)
 * optimize away seek when compacting wide rows (CASSANDRA-2879)
 * single-pass streaming (CASSANDRA-2677, 2906, 2916, 3003)
 * use reference counting for deleting sstables instead of relying on GC
   (CASSANDRA-2521, 3179)
 * store hints as serialized mutations instead of pointers to data row
   (CASSANDRA-2045)
 * store hints in the coordinator node instead of in the closest replica 
   (CASSANDRA-2914)
 * add row_cache_keys_to_save CF option (CASSANDRA-1966)
 * check column family validity in nodetool repair (CASSANDRA-2933)
 * use lazy initialization instead of class initialization in NodeId
   (CASSANDRA-2953)
 * add paging to get_count (CASSANDRA-2894)
 * fix "short reads" in [multi]get (CASSANDRA-2643, 3157, 3192)
 * add optional compression for sstables (CASSANDRA-47, 2994, 3001, 3128)
 * add scheduler JMX metrics (CASSANDRA-2962)
 * add block level checksum for compressed data (CASSANDRA-1717)
 * make column family backed column map pluggable and introduce unsynchronized
   ArrayList backed one to speedup reads (CASSANDRA-2843, 3165, 3205)
 * refactoring of the secondary index api (CASSANDRA-2982)
 * make CL > ONE reads wait for digest reconciliation before returning
   (CASSANDRA-2494)
 * fix missing logging for some exceptions (CASSANDRA-2061)
 * refactor and optimize ColumnFamilyStore.files(...) and Descriptor.fromFilename(String)
   and few other places responsible for work with SSTable files (CASSANDRA-3040)
 * Stop reading from sstables once we know we have the most recent columns,
   for query-by-name requests (CASSANDRA-2498)
 * Add query-by-column mode to stress.java (CASSANDRA-3064)
 * Add "install" command to cassandra.bat (CASSANDRA-292)
 * clean up KSMetadata, CFMetadata from unnecessary
   Thrift<->Avro conversion methods (CASSANDRA-3032)
 * Add timeouts to client request schedulers (CASSANDRA-3079, 3096)
 * Cli to use hashes rather than array of hashes for strategy options (CASSANDRA-3081)
 * LeveledCompactionStrategy (CASSANDRA-1608, 3085, 3110, 3087, 3145, 3154, 3182)
 * Improvements of the CLI `describe` command (CASSANDRA-2630)
 * reduce window where dropped CF sstables may not be deleted (CASSANDRA-2942)
 * Expose gossip/FD info to JMX (CASSANDRA-2806)
 * Fix streaming over SSL when compressed SSTable involved (CASSANDRA-3051)
 * Add support for pluggable secondary index implementations (CASSANDRA-3078)
 * remove compaction_thread_priority setting (CASSANDRA-3104)
 * generate hints for replicas that timeout, not just replicas that are known
   to be down before starting (CASSANDRA-2034)
 * Add throttling for internode streaming (CASSANDRA-3080)
 * make the repair of a range repair all replica (CASSANDRA-2610, 3194)
 * expose the ability to repair the first range (as returned by the
   partitioner) of a node (CASSANDRA-2606)
 * Streams Compression (CASSANDRA-3015)
 * add ability to use multiple threads during a single compaction
   (CASSANDRA-2901)
 * make AbstractBounds.normalize support overlapping ranges (CASSANDRA-2641)
 * fix of the CQL count() behavior (CASSANDRA-3068)
 * use TreeMap backed column families for the SSTable simple writers
   (CASSANDRA-3148)
 * fix inconsistency of the CLI syntax when {} should be used instead of [{}]
   (CASSANDRA-3119)
 * rename CQL type names to match expected SQL behavior (CASSANDRA-3149, 3031)
 * Arena-based allocation for memtables (CASSANDRA-2252, 3162, 3163, 3168)
 * Default RR chance to 0.1 (CASSANDRA-3169)
 * Add RowLevel support to secondary index API (CASSANDRA-3147)
 * Make SerializingCacheProvider the default if JNA is available (CASSANDRA-3183)
 * Fix backwards compatibilty for CQL memtable properties (CASSANDRA-3190)
 * Add five-minute delay before starting compactions on a restarted server
   (CASSANDRA-3181)
 * Reduce copies done for intra-host messages (CASSANDRA-1788, 3144)
 * support of compaction strategy option for stress.java (CASSANDRA-3204)
 * make memtable throughput and column count thresholds no-ops (CASSANDRA-2449)
 * Return schema information along with the resultSet in CQL (CASSANDRA-2734)
 * Add new DecimalType (CASSANDRA-2883)
 * Fix assertion error in RowRepairResolver (CASSANDRA-3156)
 * Reduce unnecessary high buffer sizes (CASSANDRA-3171)
 * Pluggable compaction strategy (CASSANDRA-1610)
 * Add new broadcast_address config option (CASSANDRA-2491)


0.8.7
 * Kill server on wrapped OOME such as from FileChannel.map (CASSANDRA-3201)
 * Allow using quotes in "USE <keyspace>;" CLI command (CASSANDRA-3208)
 * Log message when a full repair operation completes (CASSANDRA-3207)
 * Don't allow any cache loading exceptions to halt startup (CASSANDRA-3218)
 * Fix sstableloader --ignores option (CASSANDRA-3247)
 * File descriptor limit increased in packaging (CASSANDRA-3206)
 * Log a meaningfull warning when a node receive a message for a repair session
   that doesn't exist anymore (CASSANDRA-3256)
 * Fix FD leak when internode encryption is enabled (CASSANDRA-3257)
 * FBUtilities.hexToBytes(String) to throw NumberFormatException when string
   contains non-hex characters (CASSANDRA-3231)
 * Keep SimpleSnitch proximity ordering unchanged from what the Strategy
   generates, as intended (CASSANDRA-3262)
 * remove Scrub from compactionstats when finished (CASSANDRA-3255)
 * Fix tool .bat files when CASSANDRA_HOME contains spaces (CASSANDRA-3258)
 * Force flush of status table when removing/updating token (CASSANDRA-3243)
 * Evict gossip state immediately when a token is taken over by a new IP (CASSANDRA-3259)
 * Fix bug where the failure detector can take too long to mark a host
   down (CASSANDRA-3273)
 * (Hadoop) allow wrapping ranges in queries (CASSANDRA-3137)
 * (Hadoop) check all interfaces for a match with split location
   before falling back to random replica (CASSANDRA-3211)
 * (Hadoop) Make Pig storage handle implements LoadMetadata (CASSANDRA-2777)
 * (Hadoop) Fix exception during PIG 'dump' (CASSANDRA-2810)
 * Fix stress COUNTER_GET option (CASSANDRA-3301)
 * Fix missing fields in CLI `show schema` output (CASSANDRA-3304)
 * Nodetool no longer leaks threads and closes JMX connections (CASSANDRA-3309)
 * fix truncate allowing data to be replayed post-restart (CASSANDRA-3297)
 * Move SimpleAuthority and SimpleAuthenticator to examples (CASSANDRA-2922)
 * Fix handling of tombstone by SSTableExport/Import (CASSANDRA-3357)
 * Fix transposition in cfHistograms (CASSANDRA-3222)
 * Allow using number as DC name when creating keyspace in CQL (CASSANDRA-3239)
 * Force flush of system table after updating/removing a token (CASSANDRA-3243)


0.8.6
 * revert CASSANDRA-2388
 * change TokenRange.endpoints back to listen/broadcast address to match
   pre-1777 behavior, and add TokenRange.rpc_endpoints instead (CASSANDRA-3187)
 * avoid trying to watch cassandra-topology.properties when loaded from jar
   (CASSANDRA-3138)
 * prevent users from creating keyspaces with LocalStrategy replication
   (CASSANDRA-3139)
 * fix CLI `show schema;` to output correct keyspace definition statement
   (CASSANDRA-3129)
 * CustomTThreadPoolServer to log TTransportException at DEBUG level
   (CASSANDRA-3142)
 * allow topology sort to work with non-unique rack names between 
   datacenters (CASSANDRA-3152)
 * Improve caching of same-version Messages on digest and repair paths
   (CASSANDRA-3158)
 * Randomize choice of first replica for counter increment (CASSANDRA-2890)
 * Fix using read_repair_chance instead of merge_shard_change (CASSANDRA-3202)
 * Avoid streaming data to nodes that already have it, on move as well as
   decommission (CASSANDRA-3041)
 * Fix divide by zero error in GCInspector (CASSANDRA-3164)
 * allow quoting of the ColumnFamily name in CLI `create column family`
   statement (CASSANDRA-3195)
 * Fix rolling upgrade from 0.7 to 0.8 problem (CASANDRA-3166)
 * Accomodate missing encryption_options in IncomingTcpConnection.stream
   (CASSANDRA-3212)


0.8.5
 * fix NPE when encryption_options is unspecified (CASSANDRA-3007)
 * include column name in validation failure exceptions (CASSANDRA-2849)
 * make sure truncate clears out the commitlog so replay won't re-
   populate with truncated data (CASSANDRA-2950)
 * fix NPE when debug logging is enabled and dropped CF is present
   in a commitlog segment (CASSANDRA-3021)
 * fix cassandra.bat when CASSANDRA_HOME contains spaces (CASSANDRA-2952)
 * fix to SSTableSimpleUnsortedWriter bufferSize calculation (CASSANDRA-3027)
 * make cleanup and normal compaction able to skip empty rows
   (rows containing nothing but expired tombstones) (CASSANDRA-3039)
 * work around native memory leak in com.sun.management.GarbageCollectorMXBean
   (CASSANDRA-2868)
 * validate that column names in column_metadata are not equal to key_alias
   on create/update of the ColumnFamily and CQL 'ALTER' statement (CASSANDRA-3036)
 * return an InvalidRequestException if an indexed column is assigned
   a value larger than 64KB (CASSANDRA-3057)
 * fix of numeric-only and string column names handling in CLI "drop index" 
   (CASSANDRA-3054)
 * prune index scan resultset back to original request for lazy
   resultset expansion case (CASSANDRA-2964)
 * (Hadoop) fail jobs when Cassandra node has failed but TaskTracker
   has not (CASSANDRA-2388)
 * fix dynamic snitch ignoring nodes when read_repair_chance is zero
   (CASSANDRA-2662)
 * avoid retaining references to dropped CFS objects in 
   CompactionManager.estimatedCompactions (CASSANDRA-2708)
 * expose rpc timeouts per host in MessagingServiceMBean (CASSANDRA-2941)
 * avoid including cwd in classpath for deb and rpm packages (CASSANDRA-2881)
 * remove gossip state when a new IP takes over a token (CASSANDRA-3071)
 * allow sstable2json to work on index sstable files (CASSANDRA-3059)
 * always hint counters (CASSANDRA-3099)
 * fix log4j initialization in EmbeddedCassandraService (CASSANDRA-2857)
 * remove gossip state when a new IP takes over a token (CASSANDRA-3071)
 * work around native memory leak in com.sun.management.GarbageCollectorMXBean
    (CASSANDRA-2868)
 * fix UnavailableException with writes at CL.EACH_QUORM (CASSANDRA-3084)
 * fix parsing of the Keyspace and ColumnFamily names in numeric
   and string representations in CLI (CASSANDRA-3075)
 * fix corner cases in Range.differenceToFetch (CASSANDRA-3084)
 * fix ip address String representation in the ring cache (CASSANDRA-3044)
 * fix ring cache compatibility when mixing pre-0.8.4 nodes with post-
   in the same cluster (CASSANDRA-3023)
 * make repair report failure when a node participating dies (instead of
   hanging forever) (CASSANDRA-2433)
 * fix handling of the empty byte buffer by ReversedType (CASSANDRA-3111)
 * Add validation that Keyspace names are case-insensitively unique (CASSANDRA-3066)
 * catch invalid key_validation_class before instantiating UpdateColumnFamily (CASSANDRA-3102)
 * make Range and Bounds objects client-safe (CASSANDRA-3108)
 * optionally skip log4j configuration (CASSANDRA-3061)
 * bundle sstableloader with the debian package (CASSANDRA-3113)
 * don't try to build secondary indexes when there is none (CASSANDRA-3123)
 * improve SSTableSimpleUnsortedWriter speed for large rows (CASSANDRA-3122)
 * handle keyspace arguments correctly in nodetool snapshot (CASSANDRA-3038)
 * Fix SSTableImportTest on windows (CASSANDRA-3043)
 * expose compactionThroughputMbPerSec through JMX (CASSANDRA-3117)
 * log keyspace and CF of large rows being compacted


0.8.4
 * change TokenRing.endpoints to be a list of rpc addresses instead of 
   listen/broadcast addresses (CASSANDRA-1777)
 * include files-to-be-streamed in StreamInSession.getSources (CASSANDRA-2972)
 * use JAVA env var in cassandra-env.sh (CASSANDRA-2785, 2992)
 * avoid doing read for no-op replicate-on-write at CL=1 (CASSANDRA-2892)
 * refuse counter write for CL.ANY (CASSANDRA-2990)
 * switch back to only logging recent dropped messages (CASSANDRA-3004)
 * always deserialize RowMutation for counters (CASSANDRA-3006)
 * ignore saved replication_factor strategy_option for NTS (CASSANDRA-3011)
 * make sure pre-truncate CL segments are discarded (CASSANDRA-2950)


0.8.3
 * add ability to drop local reads/writes that are going to timeout
   (CASSANDRA-2943)
 * revamp token removal process, keep gossip states for 3 days (CASSANDRA-2496)
 * don't accept extra args for 0-arg nodetool commands (CASSANDRA-2740)
 * log unavailableexception details at debug level (CASSANDRA-2856)
 * expose data_dir though jmx (CASSANDRA-2770)
 * don't include tmp files as sstable when create cfs (CASSANDRA-2929)
 * log Java classpath on startup (CASSANDRA-2895)
 * keep gossipped version in sync with actual on migration coordinator 
   (CASSANDRA-2946)
 * use lazy initialization instead of class initialization in NodeId
   (CASSANDRA-2953)
 * check column family validity in nodetool repair (CASSANDRA-2933)
 * speedup bytes to hex conversions dramatically (CASSANDRA-2850)
 * Flush memtables on shutdown when durable writes are disabled 
   (CASSANDRA-2958)
 * improved POSIX compatibility of start scripts (CASsANDRA-2965)
 * add counter support to Hadoop InputFormat (CASSANDRA-2981)
 * fix bug where dirty commitlog segments were removed (and avoid keeping 
   segments with no post-flush activity permanently dirty) (CASSANDRA-2829)
 * fix throwing exception with batch mutation of counter super columns
   (CASSANDRA-2949)
 * ignore system tables during repair (CASSANDRA-2979)
 * throw exception when NTS is given replication_factor as an option
   (CASSANDRA-2960)
 * fix assertion error during compaction of counter CFs (CASSANDRA-2968)
 * avoid trying to create index names, when no index exists (CASSANDRA-2867)
 * don't sample the system table when choosing a bootstrap token
   (CASSANDRA-2825)
 * gossiper notifies of local state changes (CASSANDRA-2948)
 * add asynchronous and half-sync/half-async (hsha) thrift servers 
   (CASSANDRA-1405)
 * fix potential use of free'd native memory in SerializingCache 
   (CASSANDRA-2951)
 * prune index scan resultset back to original request for lazy
   resultset expansion case (CASSANDRA-2964)
 * (Hadoop) fail jobs when Cassandra node has failed but TaskTracker
    has not (CASSANDRA-2388)


0.8.2
 * CQL: 
   - include only one row per unique key for IN queries (CASSANDRA-2717)
   - respect client timestamp on full row deletions (CASSANDRA-2912)
 * improve thread-safety in StreamOutSession (CASSANDRA-2792)
 * allow deleting a row and updating indexed columns in it in the
   same mutation (CASSANDRA-2773)
 * Expose number of threads blocked on submitting memtable to flush
   in JMX (CASSANDRA-2817)
 * add ability to return "endpoints" to nodetool (CASSANDRA-2776)
 * Add support for multiple (comma-delimited) coordinator addresses
   to ColumnFamilyInputFormat (CASSANDRA-2807)
 * fix potential NPE while scheduling read repair for range slice
   (CASSANDRA-2823)
 * Fix race in SystemTable.getCurrentLocalNodeId (CASSANDRA-2824)
 * Correctly set default for replicate_on_write (CASSANDRA-2835)
 * improve nodetool compactionstats formatting (CASSANDRA-2844)
 * fix index-building status display (CASSANDRA-2853)
 * fix CLI perpetuating obsolete KsDef.replication_factor (CASSANDRA-2846)
 * improve cli treatment of multiline comments (CASSANDRA-2852)
 * handle row tombstones correctly in EchoedRow (CASSANDRA-2786)
 * add MessagingService.get[Recently]DroppedMessages and
   StorageService.getExceptionCount (CASSANDRA-2804)
 * fix possibility of spurious UnavailableException for LOCAL_QUORUM
   reads with dynamic snitch + read repair disabled (CASSANDRA-2870)
 * add ant-optional as dependence for the debian package (CASSANDRA-2164)
 * add option to specify limit for get_slice in the CLI (CASSANDRA-2646)
 * decrease HH page size (CASSANDRA-2832)
 * reset cli keyspace after dropping the current one (CASSANDRA-2763)
 * add KeyRange option to Hadoop inputformat (CASSANDRA-1125)
 * fix protocol versioning (CASSANDRA-2818, 2860)
 * support spaces in path to log4j configuration (CASSANDRA-2383)
 * avoid including inferred types in CF update (CASSANDRA-2809)
 * fix JMX bulkload call (CASSANDRA-2908)
 * fix updating KS with durable_writes=false (CASSANDRA-2907)
 * add simplified facade to SSTableWriter for bulk loading use
   (CASSANDRA-2911)
 * fix re-using index CF sstable names after drop/recreate (CASSANDRA-2872)
 * prepend CF to default index names (CASSANDRA-2903)
 * fix hint replay (CASSANDRA-2928)
 * Properly synchronize repair's merkle tree computation (CASSANDRA-2816)


0.8.1
 * CQL:
   - support for insert, delete in BATCH (CASSANDRA-2537)
   - support for IN to SELECT, UPDATE (CASSANDRA-2553)
   - timestamp support for INSERT, UPDATE, and BATCH (CASSANDRA-2555)
   - TTL support (CASSANDRA-2476)
   - counter support (CASSANDRA-2473)
   - ALTER COLUMNFAMILY (CASSANDRA-1709)
   - DROP INDEX (CASSANDRA-2617)
   - add SCHEMA/TABLE as aliases for KS/CF (CASSANDRA-2743)
   - server handles wait-for-schema-agreement (CASSANDRA-2756)
   - key alias support (CASSANDRA-2480)
 * add support for comparator parameters and a generic ReverseType
   (CASSANDRA-2355)
 * add CompositeType and DynamicCompositeType (CASSANDRA-2231)
 * optimize batches containing multiple updates to the same row
   (CASSANDRA-2583)
 * adjust hinted handoff page size to avoid OOM with large columns 
   (CASSANDRA-2652)
 * mark BRAF buffer invalid post-flush so we don't re-flush partial
   buffers again, especially on CL writes (CASSANDRA-2660)
 * add DROP INDEX support to CLI (CASSANDRA-2616)
 * don't perform HH to client-mode [storageproxy] nodes (CASSANDRA-2668)
 * Improve forceDeserialize/getCompactedRow encapsulation (CASSANDRA-2659)
 * Don't write CounterUpdateColumn to disk in tests (CASSANDRA-2650)
 * Add sstable bulk loading utility (CASSANDRA-1278)
 * avoid replaying hints to dropped columnfamilies (CASSANDRA-2685)
 * add placeholders for missing rows in range query pseudo-RR (CASSANDRA-2680)
 * remove no-op HHOM.renameHints (CASSANDRA-2693)
 * clone super columns to avoid modifying them during flush (CASSANDRA-2675)
 * allow writes to bypass the commitlog for certain keyspaces (CASSANDRA-2683)
 * avoid NPE when bypassing commitlog during memtable flush (CASSANDRA-2781)
 * Added support for making bootstrap retry if nodes flap (CASSANDRA-2644)
 * Added statusthrift to nodetool to report if thrift server is running (CASSANDRA-2722)
 * Fixed rows being cached if they do not exist (CASSANDRA-2723)
 * Support passing tableName and cfName to RowCacheProviders (CASSANDRA-2702)
 * close scrub file handles (CASSANDRA-2669)
 * throttle migration replay (CASSANDRA-2714)
 * optimize column serializer creation (CASSANDRA-2716)
 * Added support for making bootstrap retry if nodes flap (CASSANDRA-2644)
 * Added statusthrift to nodetool to report if thrift server is running
   (CASSANDRA-2722)
 * Fixed rows being cached if they do not exist (CASSANDRA-2723)
 * fix truncate/compaction race (CASSANDRA-2673)
 * workaround large resultsets causing large allocation retention
   by nio sockets (CASSANDRA-2654)
 * fix nodetool ring use with Ec2Snitch (CASSANDRA-2733)
 * fix inconsistency window during bootstrap (CASSANDRA-833)
 * fix removing columns and subcolumns that are supressed by a row or
   supercolumn tombstone during replica resolution (CASSANDRA-2590)
 * support sstable2json against snapshot sstables (CASSANDRA-2386)
 * remove active-pull schema requests (CASSANDRA-2715)
 * avoid marking entire list of sstables as actively being compacted
   in multithreaded compaction (CASSANDRA-2765)
 * seek back after deserializing a row to update cache with (CASSANDRA-2752)
 * avoid skipping rows in scrub for counter column family (CASSANDRA-2759)
 * fix ConcurrentModificationException in repair when dealing with 0.7 node
   (CASSANDRA-2767)
 * use threadsafe collections for StreamInSession (CASSANDRA-2766)
 * avoid infinite loop when creating merkle tree (CASSANDRA-2758)
 * avoids unmarking compacting sstable prematurely in cleanup (CASSANDRA-2769)
 * fix NPE when the commit log is bypassed (CASSANDRA-2718)
 * don't throw an exception in SS.isRPCServerRunning (CASSANDRA-2721)
 * make stress.jar executable (CASSANDRA-2744)
 * add daemon mode to java stress (CASSANDRA-2267)
 * expose the DC and rack of a node through JMX and nodetool ring (CASSANDRA-2531)
 * fix cache mbean getSize (CASSANDRA-2781)
 * Add Date, Float, Double, and Boolean types (CASSANDRA-2530)
 * Add startup flag to renew counter node id (CASSANDRA-2788)
 * add jamm agent to cassandra.bat (CASSANDRA-2787)
 * fix repair hanging if a neighbor has nothing to send (CASSANDRA-2797)
 * purge tombstone even if row is in only one sstable (CASSANDRA-2801)
 * Fix wrong purge of deleted cf during compaction (CASSANDRA-2786)
 * fix race that could result in Hadoop writer failing to throw an
   exception encountered after close() (CASSANDRA-2755)
 * fix scan wrongly throwing assertion error (CASSANDRA-2653)
 * Always use even distribution for merkle tree with RandomPartitionner
   (CASSANDRA-2841)
 * fix describeOwnership for OPP (CASSANDRA-2800)
 * ensure that string tokens do not contain commas (CASSANDRA-2762)


0.8.0-final
 * fix CQL grammar warning and cqlsh regression from CASSANDRA-2622
 * add ant generate-cql-html target (CASSANDRA-2526)
 * update CQL consistency levels (CASSANDRA-2566)
 * debian packaging fixes (CASSANDRA-2481, 2647)
 * fix UUIDType, IntegerType for direct buffers (CASSANDRA-2682, 2684)
 * switch to native Thrift for Hadoop map/reduce (CASSANDRA-2667)
 * fix StackOverflowError when building from eclipse (CASSANDRA-2687)
 * only provide replication_factor to strategy_options "help" for
   SimpleStrategy, OldNetworkTopologyStrategy (CASSANDRA-2678, 2713)
 * fix exception adding validators to non-string columns (CASSANDRA-2696)
 * avoid instantiating DatabaseDescriptor in JDBC (CASSANDRA-2694)
 * fix potential stack overflow during compaction (CASSANDRA-2626)
 * clone super columns to avoid modifying them during flush (CASSANDRA-2675)
 * reset underlying iterator in EchoedRow constructor (CASSANDRA-2653)


0.8.0-rc1
 * faster flushes and compaction from fixing excessively pessimistic 
   rebuffering in BRAF (CASSANDRA-2581)
 * fix returning null column values in the python cql driver (CASSANDRA-2593)
 * fix merkle tree splitting exiting early (CASSANDRA-2605)
 * snapshot_before_compaction directory name fix (CASSANDRA-2598)
 * Disable compaction throttling during bootstrap (CASSANDRA-2612) 
 * fix CQL treatment of > and < operators in range slices (CASSANDRA-2592)
 * fix potential double-application of counter updates on commitlog replay
   by moving replay position from header to sstable metadata (CASSANDRA-2419)
 * JDBC CQL driver exposes getColumn for access to timestamp
 * JDBC ResultSetMetadata properties added to AbstractType
 * r/m clustertool (CASSANDRA-2607)
 * add support for presenting row key as a column in CQL result sets 
   (CASSANDRA-2622)
 * Don't allow {LOCAL|EACH}_QUORUM unless strategy is NTS (CASSANDRA-2627)
 * validate keyspace strategy_options during CQL create (CASSANDRA-2624)
 * fix empty Result with secondary index when limit=1 (CASSANDRA-2628)
 * Fix regression where bootstrapping a node with no schema fails
   (CASSANDRA-2625)
 * Allow removing LocationInfo sstables (CASSANDRA-2632)
 * avoid attempting to replay mutations from dropped keyspaces (CASSANDRA-2631)
 * avoid using cached position of a key when GT is requested (CASSANDRA-2633)
 * fix counting bloom filter true positives (CASSANDRA-2637)
 * initialize local ep state prior to gossip startup if needed (CASSANDRA-2638)
 * fix counter increment lost after restart (CASSANDRA-2642)
 * add quote-escaping via backslash to CLI (CASSANDRA-2623)
 * fix pig example script (CASSANDRA-2487)
 * fix dynamic snitch race in adding latencies (CASSANDRA-2618)
 * Start/stop cassandra after more important services such as mdadm in
   debian packaging (CASSANDRA-2481)


0.8.0-beta2
 * fix NPE compacting index CFs (CASSANDRA-2528)
 * Remove checking all column families on startup for compaction candidates 
   (CASSANDRA-2444)
 * validate CQL create keyspace options (CASSANDRA-2525)
 * fix nodetool setcompactionthroughput (CASSANDRA-2550)
 * move	gossip heartbeat back to its own thread (CASSANDRA-2554)
 * validate cql TRUNCATE columnfamily before truncating (CASSANDRA-2570)
 * fix batch_mutate for mixed standard-counter mutations (CASSANDRA-2457)
 * disallow making schema changes to system keyspace (CASSANDRA-2563)
 * fix sending mutation messages multiple times (CASSANDRA-2557)
 * fix incorrect use of NBHM.size in ReadCallback that could cause
   reads to time out even when responses were received (CASSAMDRA-2552)
 * trigger read repair correctly for LOCAL_QUORUM reads (CASSANDRA-2556)
 * Allow configuring the number of compaction thread (CASSANDRA-2558)
 * forceUserDefinedCompaction will attempt to compact what it is given
   even if the pessimistic estimate is that there is not enough disk space;
   automatic compactions will only compact 2 or more sstables (CASSANDRA-2575)
 * refuse to apply migrations with older timestamps than the current 
   schema (CASSANDRA-2536)
 * remove unframed Thrift transport option
 * include indexes in snapshots (CASSANDRA-2596)
 * improve ignoring of obsolete mutations in index maintenance (CASSANDRA-2401)
 * recognize attempt to drop just the index while leaving the column
   definition alone (CASSANDRA-2619)
  

0.8.0-beta1
 * remove Avro RPC support (CASSANDRA-926)
 * support for columns that act as incr/decr counters 
   (CASSANDRA-1072, 1937, 1944, 1936, 2101, 2093, 2288, 2105, 2384, 2236, 2342,
   2454)
 * CQL (CASSANDRA-1703, 1704, 1705, 1706, 1707, 1708, 1710, 1711, 1940, 
   2124, 2302, 2277, 2493)
 * avoid double RowMutation serialization on write path (CASSANDRA-1800)
 * make NetworkTopologyStrategy the default (CASSANDRA-1960)
 * configurable internode encryption (CASSANDRA-1567, 2152)
 * human readable column names in sstable2json output (CASSANDRA-1933)
 * change default JMX port to 7199 (CASSANDRA-2027)
 * backwards compatible internal messaging (CASSANDRA-1015)
 * atomic switch of memtables and sstables (CASSANDRA-2284)
 * add pluggable SeedProvider (CASSANDRA-1669)
 * Fix clustertool to not throw exception when calling get_endpoints (CASSANDRA-2437)
 * upgrade to thrift 0.6 (CASSANDRA-2412) 
 * repair works on a token range instead of full ring (CASSANDRA-2324)
 * purge tombstones from row cache (CASSANDRA-2305)
 * push replication_factor into strategy_options (CASSANDRA-1263)
 * give snapshots the same name on each node (CASSANDRA-1791)
 * remove "nodetool loadbalance" (CASSANDRA-2448)
 * multithreaded compaction (CASSANDRA-2191)
 * compaction throttling (CASSANDRA-2156)
 * add key type information and alias (CASSANDRA-2311, 2396)
 * cli no longer divides read_repair_chance by 100 (CASSANDRA-2458)
 * made CompactionInfo.getTaskType return an enum (CASSANDRA-2482)
 * add a server-wide cap on measured memtable memory usage and aggressively
   flush to keep under that threshold (CASSANDRA-2006)
 * add unified UUIDType (CASSANDRA-2233)
 * add off-heap row cache support (CASSANDRA-1969)


0.7.5
 * improvements/fixes to PIG driver (CASSANDRA-1618, CASSANDRA-2387,
   CASSANDRA-2465, CASSANDRA-2484)
 * validate index names (CASSANDRA-1761)
 * reduce contention on Table.flusherLock (CASSANDRA-1954)
 * try harder to detect failures during streaming, cleaning up temporary
   files more reliably (CASSANDRA-2088)
 * shut down server for OOM on a Thrift thread (CASSANDRA-2269)
 * fix tombstone handling in repair and sstable2json (CASSANDRA-2279)
 * preserve version when streaming data from old sstables (CASSANDRA-2283)
 * don't start repair if a neighboring node is marked as dead (CASSANDRA-2290)
 * purge tombstones from row cache (CASSANDRA-2305)
 * Avoid seeking when sstable2json exports the entire file (CASSANDRA-2318)
 * clear Built flag in system table when dropping an index (CASSANDRA-2320)
 * don't allow arbitrary argument for stress.java (CASSANDRA-2323)
 * validate values for index predicates in get_indexed_slice (CASSANDRA-2328)
 * queue secondary indexes for flush before the parent (CASSANDRA-2330)
 * allow job configuration to set the CL used in Hadoop jobs (CASSANDRA-2331)
 * add memtable_flush_queue_size defaulting to 4 (CASSANDRA-2333)
 * Allow overriding of initial_token, storage_port and rpc_port from system
   properties (CASSANDRA-2343)
 * fix comparator used for non-indexed secondary expressions in index scan
   (CASSANDRA-2347)
 * ensure size calculation and write phase of large-row compaction use
   the same threshold for TTL expiration (CASSANDRA-2349)
 * fix race when iterating CFs during add/drop (CASSANDRA-2350)
 * add ConsistencyLevel command to CLI (CASSANDRA-2354)
 * allow negative numbers in the cli (CASSANDRA-2358)
 * hard code serialVersionUID for tokens class (CASSANDRA-2361)
 * fix potential infinite loop in ByteBufferUtil.inputStream (CASSANDRA-2365)
 * fix encoding bugs in HintedHandoffManager, SystemTable when default
   charset is not UTF8 (CASSANDRA-2367)
 * avoids having removed node reappearing in Gossip (CASSANDRA-2371)
 * fix incorrect truncation of long to int when reading columns via block
   index (CASSANDRA-2376)
 * fix NPE during stream session (CASSANDRA-2377)
 * fix race condition that could leave orphaned data files when dropping CF or
   KS (CASSANDRA-2381)
 * fsync statistics component on write (CASSANDRA-2382)
 * fix duplicate results from CFS.scan (CASSANDRA-2406)
 * add IntegerType to CLI help (CASSANDRA-2414)
 * avoid caching token-only decoratedkeys (CASSANDRA-2416)
 * convert mmap assertion to if/throw so scrub can catch it (CASSANDRA-2417)
 * don't overwrite gc log (CASSANDR-2418)
 * invalidate row cache for streamed row to avoid inconsitencies
   (CASSANDRA-2420)
 * avoid copies in range/index scans (CASSANDRA-2425)
 * make sure we don't wipe data during cleanup if the node has not join
   the ring (CASSANDRA-2428)
 * Try harder to close files after compaction (CASSANDRA-2431)
 * re-set bootstrapped flag after move finishes (CASSANDRA-2435)
 * display validation_class in CLI 'describe keyspace' (CASSANDRA-2442)
 * make cleanup compactions cleanup the row cache (CASSANDRA-2451)
 * add column fields validation to scrub (CASSANDRA-2460)
 * use 64KB flush buffer instead of in_memory_compaction_limit (CASSANDRA-2463)
 * fix backslash substitutions in CLI (CASSANDRA-2492)
 * disable cache saving for system CFS (CASSANDRA-2502)
 * fixes for verifying destination availability under hinted conditions
   so UE can be thrown intead of timing out (CASSANDRA-2514)
 * fix update of validation class in column metadata (CASSANDRA-2512)
 * support LOCAL_QUORUM, EACH_QUORUM CLs outside of NTS (CASSANDRA-2516)
 * preserve version when streaming data from old sstables (CASSANDRA-2283)
 * fix backslash substitutions in CLI (CASSANDRA-2492)
 * count a row deletion as one operation towards memtable threshold 
   (CASSANDRA-2519)
 * support LOCAL_QUORUM, EACH_QUORUM CLs outside of NTS (CASSANDRA-2516)


0.7.4
 * add nodetool join command (CASSANDRA-2160)
 * fix secondary indexes on pre-existing or streamed data (CASSANDRA-2244)
 * initialize endpoint in gossiper earlier (CASSANDRA-2228)
 * add ability to write to Cassandra from Pig (CASSANDRA-1828)
 * add rpc_[min|max]_threads (CASSANDRA-2176)
 * add CL.TWO, CL.THREE (CASSANDRA-2013)
 * avoid exporting an un-requested row in sstable2json, when exporting 
   a key that does not exist (CASSANDRA-2168)
 * add incremental_backups option (CASSANDRA-1872)
 * add configurable row limit to Pig loadfunc (CASSANDRA-2276)
 * validate column values in batches as well as single-Column inserts
   (CASSANDRA-2259)
 * move sample schema from cassandra.yaml to schema-sample.txt,
   a cli scripts (CASSANDRA-2007)
 * avoid writing empty rows when scrubbing tombstoned rows (CASSANDRA-2296)
 * fix assertion error in range and index scans for CL < ALL
   (CASSANDRA-2282)
 * fix commitlog replay when flush position refers to data that didn't
   get synced before server died (CASSANDRA-2285)
 * fix fd leak in sstable2json with non-mmap'd i/o (CASSANDRA-2304)
 * reduce memory use during streaming of multiple sstables (CASSANDRA-2301)
 * purge tombstoned rows from cache after GCGraceSeconds (CASSANDRA-2305)
 * allow zero replicas in a NTS datacenter (CASSANDRA-1924)
 * make range queries respect snitch for local replicas (CASSANDRA-2286)
 * fix HH delivery when column index is larger than 2GB (CASSANDRA-2297)
 * make 2ary indexes use parent CF flush thresholds during initial build
   (CASSANDRA-2294)
 * update memtable_throughput to be a long (CASSANDRA-2158)


0.7.3
 * Keep endpoint state until aVeryLongTime (CASSANDRA-2115)
 * lower-latency read repair (CASSANDRA-2069)
 * add hinted_handoff_throttle_delay_in_ms option (CASSANDRA-2161)
 * fixes for cache save/load (CASSANDRA-2172, -2174)
 * Handle whole-row deletions in CFOutputFormat (CASSANDRA-2014)
 * Make memtable_flush_writers flush in parallel (CASSANDRA-2178)
 * Add compaction_preheat_key_cache option (CASSANDRA-2175)
 * refactor stress.py to have only one copy of the format string 
   used for creating row keys (CASSANDRA-2108)
 * validate index names for \w+ (CASSANDRA-2196)
 * Fix Cassandra cli to respect timeout if schema does not settle 
   (CASSANDRA-2187)
 * fix for compaction and cleanup writing old-format data into new-version 
   sstable (CASSANDRA-2211, -2216)
 * add nodetool scrub (CASSANDRA-2217, -2240)
 * fix sstable2json large-row pagination (CASSANDRA-2188)
 * fix EOFing on requests for the last bytes in a file (CASSANDRA-2213)
 * fix BufferedRandomAccessFile bugs (CASSANDRA-2218, -2241)
 * check for memtable flush_after_mins exceeded every 10s (CASSANDRA-2183)
 * fix cache saving on Windows (CASSANDRA-2207)
 * add validateSchemaAgreement call + synchronization to schema
   modification operations (CASSANDRA-2222)
 * fix for reversed slice queries on large rows (CASSANDRA-2212)
 * fat clients were writing local data (CASSANDRA-2223)
 * set DEFAULT_MEMTABLE_LIFETIME_IN_MINS to 24h
 * improve detection and cleanup of partially-written sstables 
   (CASSANDRA-2206)
 * fix supercolumn de/serialization when subcolumn comparator is different
   from supercolumn's (CASSANDRA-2104)
 * fix starting up on Windows when CASSANDRA_HOME contains whitespace
   (CASSANDRA-2237)
 * add [get|set][row|key]cacheSavePeriod to JMX (CASSANDRA-2100)
 * fix Hadoop ColumnFamilyOutputFormat dropping of mutations
   when batch fills up (CASSANDRA-2255)
 * move file deletions off of scheduledtasks executor (CASSANDRA-2253)


0.7.2
 * copy DecoratedKey.key when inserting into caches to avoid retaining
   a reference to the underlying buffer (CASSANDRA-2102)
 * format subcolumn names with subcomparator (CASSANDRA-2136)
 * fix column bloom filter deserialization (CASSANDRA-2165)


0.7.1
 * refactor MessageDigest creation code. (CASSANDRA-2107)
 * buffer network stack to avoid inefficient small TCP messages while avoiding
   the nagle/delayed ack problem (CASSANDRA-1896)
 * check log4j configuration for changes every 10s (CASSANDRA-1525, 1907)
 * more-efficient cross-DC replication (CASSANDRA-1530, -2051, -2138)
 * avoid polluting page cache with commitlog or sstable writes
   and seq scan operations (CASSANDRA-1470)
 * add RMI authentication options to nodetool (CASSANDRA-1921)
 * make snitches configurable at runtime (CASSANDRA-1374)
 * retry hadoop split requests on connection failure (CASSANDRA-1927)
 * implement describeOwnership for BOP, COPP (CASSANDRA-1928)
 * make read repair behave as expected for ConsistencyLevel > ONE
   (CASSANDRA-982, 2038)
 * distributed test harness (CASSANDRA-1859, 1964)
 * reduce flush lock contention (CASSANDRA-1930)
 * optimize supercolumn deserialization (CASSANDRA-1891)
 * fix CFMetaData.apply to only compare objects of the same class 
   (CASSANDRA-1962)
 * allow specifying specific SSTables to compact from JMX (CASSANDRA-1963)
 * fix race condition in MessagingService.targets (CASSANDRA-1959, 2094, 2081)
 * refuse to open sstables from a future version (CASSANDRA-1935)
 * zero-copy reads (CASSANDRA-1714)
 * fix copy bounds for word Text in wordcount demo (CASSANDRA-1993)
 * fixes for contrib/javautils (CASSANDRA-1979)
 * check more frequently for memtable expiration (CASSANDRA-2000)
 * fix writing SSTable column count statistics (CASSANDRA-1976)
 * fix streaming of multiple CFs during bootstrap (CASSANDRA-1992)
 * explicitly set JVM GC new generation size with -Xmn (CASSANDRA-1968)
 * add short options for CLI flags (CASSANDRA-1565)
 * make keyspace argument to "describe keyspace" in CLI optional
   when authenticated to keyspace already (CASSANDRA-2029)
 * added option to specify -Dcassandra.join_ring=false on startup
   to allow "warm spare" nodes or performing JMX maintenance before
   joining the ring (CASSANDRA-526)
 * log migrations at INFO (CASSANDRA-2028)
 * add CLI verbose option in file mode (CASSANDRA-2030)
 * add single-line "--" comments to CLI (CASSANDRA-2032)
 * message serialization tests (CASSANDRA-1923)
 * switch from ivy to maven-ant-tasks (CASSANDRA-2017)
 * CLI attempts to block for new schema to propagate (CASSANDRA-2044)
 * fix potential overflow in nodetool cfstats (CASSANDRA-2057)
 * add JVM shutdownhook to sync commitlog (CASSANDRA-1919)
 * allow nodes to be up without being part of  normal traffic (CASSANDRA-1951)
 * fix CLI "show keyspaces" with null options on NTS (CASSANDRA-2049)
 * fix possible ByteBuffer race conditions (CASSANDRA-2066)
 * reduce garbage generated by MessagingService to prevent load spikes
   (CASSANDRA-2058)
 * fix math in RandomPartitioner.describeOwnership (CASSANDRA-2071)
 * fix deletion of sstable non-data components (CASSANDRA-2059)
 * avoid blocking gossip while deleting handoff hints (CASSANDRA-2073)
 * ignore messages from newer versions, keep track of nodes in gossip 
   regardless of version (CASSANDRA-1970)
 * cache writing moved to CompactionManager to reduce i/o contention and
   updated to use non-cache-polluting writes (CASSANDRA-2053)
 * page through large rows when exporting to JSON (CASSANDRA-2041)
 * add flush_largest_memtables_at and reduce_cache_sizes_at options
   (CASSANDRA-2142)
 * add cli 'describe cluster' command (CASSANDRA-2127)
 * add cli support for setting username/password at 'connect' command 
   (CASSANDRA-2111)
 * add -D option to Stress.java to allow reading hosts from a file 
   (CASSANDRA-2149)
 * bound hints CF throughput between 32M and 256M (CASSANDRA-2148)
 * continue starting when invalid saved cache entries are encountered
   (CASSANDRA-2076)
 * add max_hint_window_in_ms option (CASSANDRA-1459)


0.7.0-final
 * fix offsets to ByteBuffer.get (CASSANDRA-1939)


0.7.0-rc4
 * fix cli crash after backgrounding (CASSANDRA-1875)
 * count timeouts in storageproxy latencies, and include latency 
   histograms in StorageProxyMBean (CASSANDRA-1893)
 * fix CLI get recognition of supercolumns (CASSANDRA-1899)
 * enable keepalive on intra-cluster sockets (CASSANDRA-1766)
 * count timeouts towards dynamicsnitch latencies (CASSANDRA-1905)
 * Expose index-building status in JMX + cli schema description
   (CASSANDRA-1871)
 * allow [LOCAL|EACH]_QUORUM to be used with non-NetworkTopology 
   replication Strategies
 * increased amount of index locks for faster commitlog replay
 * collect secondary index tombstones immediately (CASSANDRA-1914)
 * revert commitlog changes from #1780 (CASSANDRA-1917)
 * change RandomPartitioner min token to -1 to avoid collision w/
   tokens on actual nodes (CASSANDRA-1901)
 * examine the right nibble when validating TimeUUID (CASSANDRA-1910)
 * include secondary indexes in cleanup (CASSANDRA-1916)
 * CFS.scrubDataDirectories should also cleanup invalid secondary indexes
   (CASSANDRA-1904)
 * ability to disable/enable gossip on nodes to force them down
   (CASSANDRA-1108)


0.7.0-rc3
 * expose getNaturalEndpoints in StorageServiceMBean taking byte[]
   key; RMI cannot serialize ByteBuffer (CASSANDRA-1833)
 * infer org.apache.cassandra.locator for replication strategy classes
   when not otherwise specified
 * validation that generates less garbage (CASSANDRA-1814)
 * add TTL support to CLI (CASSANDRA-1838)
 * cli defaults to bytestype for subcomparator when creating
   column families (CASSANDRA-1835)
 * unregister index MBeans when index is dropped (CASSANDRA-1843)
 * make ByteBufferUtil.clone thread-safe (CASSANDRA-1847)
 * change exception for read requests during bootstrap from 
   InvalidRequest to Unavailable (CASSANDRA-1862)
 * respect row-level tombstones post-flush in range scans
   (CASSANDRA-1837)
 * ReadResponseResolver check digests against each other (CASSANDRA-1830)
 * return InvalidRequest when remove of subcolumn without supercolumn
   is requested (CASSANDRA-1866)
 * flush before repair (CASSANDRA-1748)
 * SSTableExport validates key order (CASSANDRA-1884)
 * large row support for SSTableExport (CASSANDRA-1867)
 * Re-cache hot keys post-compaction without hitting disk (CASSANDRA-1878)
 * manage read repair in coordinator instead of data source, to
   provide latency information to dynamic snitch (CASSANDRA-1873)


0.7.0-rc2
 * fix live-column-count of slice ranges including tombstoned supercolumn 
   with live subcolumn (CASSANDRA-1591)
 * rename o.a.c.internal.AntientropyStage -> AntiEntropyStage,
   o.a.c.request.Request_responseStage -> RequestResponseStage,
   o.a.c.internal.Internal_responseStage -> InternalResponseStage
 * add AbstractType.fromString (CASSANDRA-1767)
 * require index_type to be present when specifying index_name
   on ColumnDef (CASSANDRA-1759)
 * fix add/remove index bugs in CFMetadata (CASSANDRA-1768)
 * rebuild Strategy during system_update_keyspace (CASSANDRA-1762)
 * cli updates prompt to ... in continuation lines (CASSANDRA-1770)
 * support multiple Mutations per key in hadoop ColumnFamilyOutputFormat
   (CASSANDRA-1774)
 * improvements to Debian init script (CASSANDRA-1772)
 * use local classloader to check for version.properties (CASSANDRA-1778)
 * Validate that column names in column_metadata are valid for the
   defined comparator, and decode properly in cli (CASSANDRA-1773)
 * use cross-platform newlines in cli (CASSANDRA-1786)
 * add ExpiringColumn support to sstable import/export (CASSANDRA-1754)
 * add flush for each append to periodic commitlog mode; added
   periodic_without_flush option to disable this (CASSANDRA-1780)
 * close file handle used for post-flush truncate (CASSANDRA-1790)
 * various code cleanup (CASSANDRA-1793, -1794, -1795)
 * fix range queries against wrapped range (CASSANDRA-1781)
 * fix consistencylevel calculations for NetworkTopologyStrategy
   (CASSANDRA-1804)
 * cli support index type enum names (CASSANDRA-1810)
 * improved validation of column_metadata (CASSANDRA-1813)
 * reads at ConsistencyLevel > 1 throw UnavailableException
   immediately if insufficient live nodes exist (CASSANDRA-1803)
 * copy bytebuffers for local writes to avoid retaining the entire
   Thrift frame (CASSANDRA-1801)
 * fix NPE adding index to column w/o prior metadata (CASSANDRA-1764)
 * reduce fat client timeout (CASSANDRA-1730)
 * fix botched merge of CASSANDRA-1316


0.7.0-rc1
 * fix compaction and flush races with schema updates (CASSANDRA-1715)
 * add clustertool, config-converter, sstablekeys, and schematool 
   Windows .bat files (CASSANDRA-1723)
 * reject range queries received during bootstrap (CASSANDRA-1739)
 * fix wrapping-range queries on non-minimum token (CASSANDRA-1700)
 * add nodetool cfhistogram (CASSANDRA-1698)
 * limit repaired ranges to what the nodes have in common (CASSANDRA-1674)
 * index scan treats missing columns as not matching secondary
   expressions (CASSANDRA-1745)
 * Fix misuse of DataOutputBuffer.getData in AntiEntropyService
   (CASSANDRA-1729)
 * detect and warn when obsolete version of JNA is present (CASSANDRA-1760)
 * reduce fat client timeout (CASSANDRA-1730)
 * cleanup smallest CFs first to increase free temp space for larger ones
   (CASSANDRA-1811)
 * Update windows .bat files to work outside of main Cassandra
   directory (CASSANDRA-1713)
 * fix read repair regression from 0.6.7 (CASSANDRA-1727)
 * more-efficient read repair (CASSANDRA-1719)
 * fix hinted handoff replay (CASSANDRA-1656)
 * log type of dropped messages (CASSANDRA-1677)
 * upgrade to SLF4J 1.6.1
 * fix ByteBuffer bug in ExpiringColumn.updateDigest (CASSANDRA-1679)
 * fix IntegerType.getString (CASSANDRA-1681)
 * make -Djava.net.preferIPv4Stack=true the default (CASSANDRA-628)
 * add INTERNAL_RESPONSE verb to differentiate from responses related
   to client requests (CASSANDRA-1685)
 * log tpstats when dropping messages (CASSANDRA-1660)
 * include unreachable nodes in describeSchemaVersions (CASSANDRA-1678)
 * Avoid dropping messages off the client request path (CASSANDRA-1676)
 * fix jna errno reporting (CASSANDRA-1694)
 * add friendlier error for UnknownHostException on startup (CASSANDRA-1697)
 * include jna dependency in RPM package (CASSANDRA-1690)
 * add --skip-keys option to stress.py (CASSANDRA-1696)
 * improve cli handling of non-string keys and column names 
   (CASSANDRA-1701, -1693)
 * r/m extra subcomparator line in cli keyspaces output (CASSANDRA-1712)
 * add read repair chance to cli "show keyspaces"
 * upgrade to ConcurrentLinkedHashMap 1.1 (CASSANDRA-975)
 * fix index scan routing (CASSANDRA-1722)
 * fix tombstoning of supercolumns in range queries (CASSANDRA-1734)
 * clear endpoint cache after updating keyspace metadata (CASSANDRA-1741)
 * fix wrapping-range queries on non-minimum token (CASSANDRA-1700)
 * truncate includes secondary indexes (CASSANDRA-1747)
 * retain reference to PendingFile sstables (CASSANDRA-1749)
 * fix sstableimport regression (CASSANDRA-1753)
 * fix for bootstrap when no non-system tables are defined (CASSANDRA-1732)
 * handle replica unavailability in index scan (CASSANDRA-1755)
 * fix service initialization order deadlock (CASSANDRA-1756)
 * multi-line cli commands (CASSANDRA-1742)
 * fix race between snapshot and compaction (CASSANDRA-1736)
 * add listEndpointsPendingHints, deleteHintsForEndpoint JMX methods 
   (CASSANDRA-1551)


0.7.0-beta3
 * add strategy options to describe_keyspace output (CASSANDRA-1560)
 * log warning when using randomly generated token (CASSANDRA-1552)
 * re-organize JMX into .db, .net, .internal, .request (CASSANDRA-1217)
 * allow nodes to change IPs between restarts (CASSANDRA-1518)
 * remember ring state between restarts by default (CASSANDRA-1518)
 * flush index built flag so we can read it before log replay (CASSANDRA-1541)
 * lock row cache updates to prevent race condition (CASSANDRA-1293)
 * remove assertion causing rare (and harmless) error messages in
   commitlog (CASSANDRA-1330)
 * fix moving nodes with no keyspaces defined (CASSANDRA-1574)
 * fix unbootstrap when no data is present in a transfer range (CASSANDRA-1573)
 * take advantage of AVRO-495 to simplify our avro IDL (CASSANDRA-1436)
 * extend authorization hierarchy to column family (CASSANDRA-1554)
 * deletion support in secondary indexes (CASSANDRA-1571)
 * meaningful error message for invalid replication strategy class 
   (CASSANDRA-1566)
 * allow keyspace creation with RF > N (CASSANDRA-1428)
 * improve cli error handling (CASSANDRA-1580)
 * add cache save/load ability (CASSANDRA-1417, 1606, 1647)
 * add StorageService.getDrainProgress (CASSANDRA-1588)
 * Disallow bootstrap to an in-use token (CASSANDRA-1561)
 * Allow dynamic secondary index creation and destruction (CASSANDRA-1532)
 * log auto-guessed memtable thresholds (CASSANDRA-1595)
 * add ColumnDef support to cli (CASSANDRA-1583)
 * reduce index sample time by 75% (CASSANDRA-1572)
 * add cli support for column, strategy metadata (CASSANDRA-1578, 1612)
 * add cli support for schema modification (CASSANDRA-1584)
 * delete temp files on failed compactions (CASSANDRA-1596)
 * avoid blocking for dead nodes during removetoken (CASSANDRA-1605)
 * remove ConsistencyLevel.ZERO (CASSANDRA-1607)
 * expose in-progress compaction type in jmx (CASSANDRA-1586)
 * removed IClock & related classes from internals (CASSANDRA-1502)
 * fix removing tokens from SystemTable on decommission and removetoken
   (CASSANDRA-1609)
 * include CF metadata in cli 'show keyspaces' (CASSANDRA-1613)
 * switch from Properties to HashMap in PropertyFileSnitch to
   avoid synchronization bottleneck (CASSANDRA-1481)
 * PropertyFileSnitch configuration file renamed to 
   cassandra-topology.properties
 * add cli support for get_range_slices (CASSANDRA-1088, CASSANDRA-1619)
 * Make memtable flush thresholds per-CF instead of global 
   (CASSANDRA-1007, 1637)
 * add cli support for binary data without CfDef hints (CASSANDRA-1603)
 * fix building SSTable statistics post-stream (CASSANDRA-1620)
 * fix potential infinite loop in 2ary index queries (CASSANDRA-1623)
 * allow creating NTS keyspaces with no replicas configured (CASSANDRA-1626)
 * add jmx histogram of sstables accessed per read (CASSANDRA-1624)
 * remove system_rename_column_family and system_rename_keyspace from the
   client API until races can be fixed (CASSANDRA-1630, CASSANDRA-1585)
 * add cli sanity tests (CASSANDRA-1582)
 * update GC settings in cassandra.bat (CASSANDRA-1636)
 * cli support for index queries (CASSANDRA-1635)
 * cli support for updating schema memtable settings (CASSANDRA-1634)
 * cli --file option (CASSANDRA-1616)
 * reduce automatically chosen memtable sizes by 50% (CASSANDRA-1641)
 * move endpoint cache from snitch to strategy (CASSANDRA-1643)
 * fix commitlog recovery deleting the newly-created segment as well as
   the old ones (CASSANDRA-1644)
 * upgrade to Thrift 0.5 (CASSANDRA-1367)
 * renamed CL.DCQUORUM to LOCAL_QUORUM and DCQUORUMSYNC to EACH_QUORUM
 * cli truncate support (CASSANDRA-1653)
 * update GC settings in cassandra.bat (CASSANDRA-1636)
 * avoid logging when a node's ip/token is gossipped back to it (CASSANDRA-1666)


0.7-beta2
 * always use UTF-8 for hint keys (CASSANDRA-1439)
 * remove cassandra.yaml dependency from Hadoop and Pig (CASSADRA-1322)
 * expose CfDef metadata in describe_keyspaces (CASSANDRA-1363)
 * restore use of mmap_index_only option (CASSANDRA-1241)
 * dropping a keyspace with no column families generated an error 
   (CASSANDRA-1378)
 * rename RackAwareStrategy to OldNetworkTopologyStrategy, RackUnawareStrategy 
   to SimpleStrategy, DatacenterShardStrategy to NetworkTopologyStrategy,
   AbstractRackAwareSnitch to AbstractNetworkTopologySnitch (CASSANDRA-1392)
 * merge StorageProxy.mutate, mutateBlocking (CASSANDRA-1396)
 * faster UUIDType, LongType comparisons (CASSANDRA-1386, 1393)
 * fix setting read_repair_chance from CLI addColumnFamily (CASSANDRA-1399)
 * fix updates to indexed columns (CASSANDRA-1373)
 * fix race condition leaving to FileNotFoundException (CASSANDRA-1382)
 * fix sharded lock hash on index write path (CASSANDRA-1402)
 * add support for GT/E, LT/E in subordinate index clauses (CASSANDRA-1401)
 * cfId counter got out of sync when CFs were added (CASSANDRA-1403)
 * less chatty schema updates (CASSANDRA-1389)
 * rename column family mbeans. 'type' will now include either 
   'IndexColumnFamilies' or 'ColumnFamilies' depending on the CFS type.
   (CASSANDRA-1385)
 * disallow invalid keyspace and column family names. This includes name that
   matches a '^\w+' regex. (CASSANDRA-1377)
 * use JNA, if present, to take snapshots (CASSANDRA-1371)
 * truncate hints if starting 0.7 for the first time (CASSANDRA-1414)
 * fix FD leak in single-row slicepredicate queries (CASSANDRA-1416)
 * allow index expressions against columns that are not part of the 
   SlicePredicate (CASSANDRA-1410)
 * config-converter properly handles snitches and framed support 
   (CASSANDRA-1420)
 * remove keyspace argument from multiget_count (CASSANDRA-1422)
 * allow specifying cassandra.yaml location as (local or remote) URL
   (CASSANDRA-1126)
 * fix using DynamicEndpointSnitch with NetworkTopologyStrategy
   (CASSANDRA-1429)
 * Add CfDef.default_validation_class (CASSANDRA-891)
 * fix EstimatedHistogram.max (CASSANDRA-1413)
 * quorum read optimization (CASSANDRA-1622)
 * handle zero-length (or missing) rows during HH paging (CASSANDRA-1432)
 * include secondary indexes during schema migrations (CASSANDRA-1406)
 * fix commitlog header race during schema change (CASSANDRA-1435)
 * fix ColumnFamilyStoreMBeanIterator to use new type name (CASSANDRA-1433)
 * correct filename generated by xml->yaml converter (CASSANDRA-1419)
 * add CMSInitiatingOccupancyFraction=75 and UseCMSInitiatingOccupancyOnly
   to default JVM options
 * decrease jvm heap for cassandra-cli (CASSANDRA-1446)
 * ability to modify keyspaces and column family definitions on a live cluster
   (CASSANDRA-1285)
 * support for Hadoop Streaming [non-jvm map/reduce via stdin/out]
   (CASSANDRA-1368)
 * Move persistent sstable stats from the system table to an sstable component
   (CASSANDRA-1430)
 * remove failed bootstrap attempt from pending ranges when gossip times
   it out after 1h (CASSANDRA-1463)
 * eager-create tcp connections to other cluster members (CASSANDRA-1465)
 * enumerate stages and derive stage from message type instead of 
   transmitting separately (CASSANDRA-1465)
 * apply reversed flag during collation from different data sources
   (CASSANDRA-1450)
 * make failure to remove commitlog segment non-fatal (CASSANDRA-1348)
 * correct ordering of drain operations so CL.recover is no longer 
   necessary (CASSANDRA-1408)
 * removed keyspace from describe_splits method (CASSANDRA-1425)
 * rename check_schema_agreement to describe_schema_versions
   (CASSANDRA-1478)
 * fix QUORUM calculation for RF > 3 (CASSANDRA-1487)
 * remove tombstones during non-major compactions when bloom filter
   verifies that row does not exist in other sstables (CASSANDRA-1074)
 * nodes that coordinated a loadbalance in the past could not be seen by
   newly added nodes (CASSANDRA-1467)
 * exposed endpoint states (gossip details) via jmx (CASSANDRA-1467)
 * ensure that compacted sstables are not included when new readers are
   instantiated (CASSANDRA-1477)
 * by default, calculate heap size and memtable thresholds at runtime (CASSANDRA-1469)
 * fix races dealing with adding/dropping keyspaces and column families in
   rapid succession (CASSANDRA-1477)
 * clean up of Streaming system (CASSANDRA-1503, 1504, 1506)
 * add options to configure Thrift socket keepalive and buffer sizes (CASSANDRA-1426)
 * make contrib CassandraServiceDataCleaner recursive (CASSANDRA-1509)
 * min, max compaction threshold are configurable and persistent 
   per-ColumnFamily (CASSANDRA-1468)
 * fix replaying the last mutation in a commitlog unnecessarily 
   (CASSANDRA-1512)
 * invoke getDefaultUncaughtExceptionHandler from DTPE with the original
   exception rather than the ExecutionException wrapper (CASSANDRA-1226)
 * remove Clock from the Thrift (and Avro) API (CASSANDRA-1501)
 * Close intra-node sockets when connection is broken (CASSANDRA-1528)
 * RPM packaging spec file (CASSANDRA-786)
 * weighted request scheduler (CASSANDRA-1485)
 * treat expired columns as deleted (CASSANDRA-1539)
 * make IndexInterval configurable (CASSANDRA-1488)
 * add describe_snitch to Thrift API (CASSANDRA-1490)
 * MD5 authenticator compares plain text submitted password with MD5'd
   saved property, instead of vice versa (CASSANDRA-1447)
 * JMX MessagingService pending and completed counts (CASSANDRA-1533)
 * fix race condition processing repair responses (CASSANDRA-1511)
 * make repair blocking (CASSANDRA-1511)
 * create EndpointSnitchInfo and MBean to expose rack and DC (CASSANDRA-1491)
 * added option to contrib/word_count to output results back to Cassandra
   (CASSANDRA-1342)
 * rewrite Hadoop ColumnFamilyRecordWriter to pool connections, retry to
   multiple Cassandra nodes, and smooth impact on the Cassandra cluster
   by using smaller batch sizes (CASSANDRA-1434)
 * fix setting gc_grace_seconds via CLI (CASSANDRA-1549)
 * support TTL'd index values (CASSANDRA-1536)
 * make removetoken work like decommission (CASSANDRA-1216)
 * make cli comparator-aware and improve quote rules (CASSANDRA-1523,-1524)
 * make nodetool compact and cleanup blocking (CASSANDRA-1449)
 * add memtable, cache information to GCInspector logs (CASSANDRA-1558)
 * enable/disable HintedHandoff via JMX (CASSANDRA-1550)
 * Ignore stray files in the commit log directory (CASSANDRA-1547)
 * Disallow bootstrap to an in-use token (CASSANDRA-1561)


0.7-beta1
 * sstable versioning (CASSANDRA-389)
 * switched to slf4j logging (CASSANDRA-625)
 * add (optional) expiration time for column (CASSANDRA-699)
 * access levels for authentication/authorization (CASSANDRA-900)
 * add ReadRepairChance to CF definition (CASSANDRA-930)
 * fix heisenbug in system tests, especially common on OS X (CASSANDRA-944)
 * convert to byte[] keys internally and all public APIs (CASSANDRA-767)
 * ability to alter schema definitions on a live cluster (CASSANDRA-44)
 * renamed configuration file to cassandra.xml, and log4j.properties to
   log4j-server.properties, which must now be loaded from
   the classpath (which is how our scripts in bin/ have always done it)
   (CASSANDRA-971)
 * change get_count to require a SlicePredicate. create multi_get_count
   (CASSANDRA-744)
 * re-organized endpointsnitch implementations and added SimpleSnitch
   (CASSANDRA-994)
 * Added preload_row_cache option (CASSANDRA-946)
 * add CRC to commitlog header (CASSANDRA-999)
 * removed deprecated batch_insert and get_range_slice methods (CASSANDRA-1065)
 * add truncate thrift method (CASSANDRA-531)
 * http mini-interface using mx4j (CASSANDRA-1068)
 * optimize away copy of sliced row on memtable read path (CASSANDRA-1046)
 * replace constant-size 2GB mmaped segments and special casing for index 
   entries spanning segment boundaries, with SegmentedFile that computes 
   segments that always contain entire entries/rows (CASSANDRA-1117)
 * avoid reading large rows into memory during compaction (CASSANDRA-16)
 * added hadoop OutputFormat (CASSANDRA-1101)
 * efficient Streaming (no more anticompaction) (CASSANDRA-579)
 * split commitlog header into separate file and add size checksum to
   mutations (CASSANDRA-1179)
 * avoid allocating a new byte[] for each mutation on replay (CASSANDRA-1219)
 * revise HH schema to be per-endpoint (CASSANDRA-1142)
 * add joining/leaving status to nodetool ring (CASSANDRA-1115)
 * allow multiple repair sessions per node (CASSANDRA-1190)
 * optimize away MessagingService for local range queries (CASSANDRA-1261)
 * make framed transport the default so malformed requests can't OOM the 
   server (CASSANDRA-475)
 * significantly faster reads from row cache (CASSANDRA-1267)
 * take advantage of row cache during range queries (CASSANDRA-1302)
 * make GCGraceSeconds a per-ColumnFamily value (CASSANDRA-1276)
 * keep persistent row size and column count statistics (CASSANDRA-1155)
 * add IntegerType (CASSANDRA-1282)
 * page within a single row during hinted handoff (CASSANDRA-1327)
 * push DatacenterShardStrategy configuration into keyspace definition,
   eliminating datacenter.properties. (CASSANDRA-1066)
 * optimize forward slices starting with '' and single-index-block name 
   queries by skipping the column index (CASSANDRA-1338)
 * streaming refactor (CASSANDRA-1189)
 * faster comparison for UUID types (CASSANDRA-1043)
 * secondary index support (CASSANDRA-749 and subtasks)
 * make compaction buckets deterministic (CASSANDRA-1265)


0.6.6
 * Allow using DynamicEndpointSnitch with RackAwareStrategy (CASSANDRA-1429)
 * remove the remaining vestiges of the unfinished DatacenterShardStrategy 
   (replaced by NetworkTopologyStrategy in 0.7)
   

0.6.5
 * fix key ordering in range query results with RandomPartitioner
   and ConsistencyLevel > ONE (CASSANDRA-1145)
 * fix for range query starting with the wrong token range (CASSANDRA-1042)
 * page within a single row during hinted handoff (CASSANDRA-1327)
 * fix compilation on non-sun JDKs (CASSANDRA-1061)
 * remove String.trim() call on row keys in batch mutations (CASSANDRA-1235)
 * Log summary of dropped messages instead of spamming log (CASSANDRA-1284)
 * add dynamic endpoint snitch (CASSANDRA-981)
 * fix streaming for keyspaces with hyphens in their name (CASSANDRA-1377)
 * fix errors in hard-coded bloom filter optKPerBucket by computing it
   algorithmically (CASSANDRA-1220
 * remove message deserialization stage, and uncap read/write stages
   so slow reads/writes don't block gossip processing (CASSANDRA-1358)
 * add jmx port configuration to Debian package (CASSANDRA-1202)
 * use mlockall via JNA, if present, to prevent Linux from swapping
   out parts of the JVM (CASSANDRA-1214)


0.6.4
 * avoid queuing multiple hint deliveries for the same endpoint
   (CASSANDRA-1229)
 * better performance for and stricter checking of UTF8 column names
   (CASSANDRA-1232)
 * extend option to lower compaction priority to hinted handoff
   as well (CASSANDRA-1260)
 * log errors in gossip instead of re-throwing (CASSANDRA-1289)
 * avoid aborting commitlog replay prematurely if a flushed-but-
   not-removed commitlog segment is encountered (CASSANDRA-1297)
 * fix duplicate rows being read during mapreduce (CASSANDRA-1142)
 * failure detection wasn't closing command sockets (CASSANDRA-1221)
 * cassandra-cli.bat works on windows (CASSANDRA-1236)
 * pre-emptively drop requests that cannot be processed within RPCTimeout
   (CASSANDRA-685)
 * add ack to Binary write verb and update CassandraBulkLoader
   to wait for acks for each row (CASSANDRA-1093)
 * added describe_partitioner Thrift method (CASSANDRA-1047)
 * Hadoop jobs no longer require the Cassandra storage-conf.xml
   (CASSANDRA-1280, CASSANDRA-1047)
 * log thread pool stats when GC is excessive (CASSANDRA-1275)
 * remove gossip message size limit (CASSANDRA-1138)
 * parallelize local and remote reads during multiget, and respect snitch 
   when determining whether to do local read for CL.ONE (CASSANDRA-1317)
 * fix read repair to use requested consistency level on digest mismatch,
   rather than assuming QUORUM (CASSANDRA-1316)
 * process digest mismatch re-reads in parallel (CASSANDRA-1323)
 * switch hints CF comparator to BytesType (CASSANDRA-1274)


0.6.3
 * retry to make streaming connections up to 8 times. (CASSANDRA-1019)
 * reject describe_ring() calls on invalid keyspaces (CASSANDRA-1111)
 * fix cache size calculation for size of 100% (CASSANDRA-1129)
 * fix cache capacity only being recalculated once (CASSANDRA-1129)
 * remove hourly scan of all hints on the off chance that the gossiper
   missed a status change; instead, expose deliverHintsToEndpoint to JMX
   so it can be done manually, if necessary (CASSANDRA-1141)
 * don't reject reads at CL.ALL (CASSANDRA-1152)
 * reject deletions to supercolumns in CFs containing only standard
   columns (CASSANDRA-1139)
 * avoid preserving login information after client disconnects
   (CASSANDRA-1057)
 * prefer sun jdk to openjdk in debian init script (CASSANDRA-1174)
 * detect partioner config changes between restarts and fail fast 
   (CASSANDRA-1146)
 * use generation time to resolve node token reassignment disagreements
   (CASSANDRA-1118)
 * restructure the startup ordering of Gossiper and MessageService to avoid
   timing anomalies (CASSANDRA-1160)
 * detect incomplete commit log hearders (CASSANDRA-1119)
 * force anti-entropy service to stream files on the stream stage to avoid
   sending streams out of order (CASSANDRA-1169)
 * remove inactive stream managers after AES streams files (CASSANDRA-1169)
 * allow removing entire row through batch_mutate Deletion (CASSANDRA-1027)
 * add JMX metrics for row-level bloom filter false positives (CASSANDRA-1212)
 * added a redhat init script to contrib (CASSANDRA-1201)
 * use midpoint when bootstrapping a new machine into range with not
   much data yet instead of random token (CASSANDRA-1112)
 * kill server on OOM in executor stage as well as Thrift (CASSANDRA-1226)
 * remove opportunistic repairs, when two machines with overlapping replica
   responsibilities happen to finish major compactions of the same CF near
   the same time.  repairs are now fully manual (CASSANDRA-1190)
 * add ability to lower compaction priority (default is no change from 0.6.2)
   (CASSANDRA-1181)


0.6.2
 * fix contrib/word_count build. (CASSANDRA-992)
 * split CommitLogExecutorService into BatchCommitLogExecutorService and 
   PeriodicCommitLogExecutorService (CASSANDRA-1014)
 * add latency histograms to CFSMBean (CASSANDRA-1024)
 * make resolving timestamp ties deterministic by using value bytes
   as a tiebreaker (CASSANDRA-1039)
 * Add option to turn off Hinted Handoff (CASSANDRA-894)
 * fix windows startup (CASSANDRA-948)
 * make concurrent_reads, concurrent_writes configurable at runtime via JMX
   (CASSANDRA-1060)
 * disable GCInspector on non-Sun JVMs (CASSANDRA-1061)
 * fix tombstone handling in sstable rows with no other data (CASSANDRA-1063)
 * fix size of row in spanned index entries (CASSANDRA-1056)
 * install json2sstable, sstable2json, and sstablekeys to Debian package
 * StreamingService.StreamDestinations wouldn't empty itself after streaming
   finished (CASSANDRA-1076)
 * added Collections.shuffle(splits) before returning the splits in 
   ColumnFamilyInputFormat (CASSANDRA-1096)
 * do not recalculate cache capacity post-compaction if it's been manually 
   modified (CASSANDRA-1079)
 * better defaults for flush sorter + writer executor queue sizes
   (CASSANDRA-1100)
 * windows scripts for SSTableImport/Export (CASSANDRA-1051)
 * windows script for nodetool (CASSANDRA-1113)
 * expose PhiConvictThreshold (CASSANDRA-1053)
 * make repair of RF==1 a no-op (CASSANDRA-1090)
 * improve default JVM GC options (CASSANDRA-1014)
 * fix SlicePredicate serialization inside Hadoop jobs (CASSANDRA-1049)
 * close Thrift sockets in Hadoop ColumnFamilyRecordReader (CASSANDRA-1081)


0.6.1
 * fix NPE in sstable2json when no excluded keys are given (CASSANDRA-934)
 * keep the replica set constant throughout the read repair process
   (CASSANDRA-937)
 * allow querying getAllRanges with empty token list (CASSANDRA-933)
 * fix command line arguments inversion in clustertool (CASSANDRA-942)
 * fix race condition that could trigger a false-positive assertion
   during post-flush discard of old commitlog segments (CASSANDRA-936)
 * fix neighbor calculation for anti-entropy repair (CASSANDRA-924)
 * perform repair even for small entropy differences (CASSANDRA-924)
 * Use hostnames in CFInputFormat to allow Hadoop's naive string-based
   locality comparisons to work (CASSANDRA-955)
 * cache read-only BufferedRandomAccessFile length to avoid
   3 system calls per invocation (CASSANDRA-950)
 * nodes with IPv6 (and no IPv4) addresses could not join cluster
   (CASSANDRA-969)
 * Retrieve the correct number of undeleted columns, if any, from
   a supercolumn in a row that had been deleted previously (CASSANDRA-920)
 * fix index scans that cross the 2GB mmap boundaries for both mmap
   and standard i/o modes (CASSANDRA-866)
 * expose drain via nodetool (CASSANDRA-978)


0.6.0-RC1
 * JMX drain to flush memtables and run through commit log (CASSANDRA-880)
 * Bootstrapping can skip ranges under the right conditions (CASSANDRA-902)
 * fix merging row versions in range_slice for CL > ONE (CASSANDRA-884)
 * default write ConsistencyLeven chaned from ZERO to ONE
 * fix for index entries spanning mmap buffer boundaries (CASSANDRA-857)
 * use lexical comparison if time part of TimeUUIDs are the same 
   (CASSANDRA-907)
 * bound read, mutation, and response stages to fix possible OOM
   during log replay (CASSANDRA-885)
 * Use microseconds-since-epoch (UTC) in cli, instead of milliseconds
 * Treat batch_mutate Deletion with null supercolumn as "apply this predicate 
   to top level supercolumns" (CASSANDRA-834)
 * Streaming destination nodes do not update their JMX status (CASSANDRA-916)
 * Fix internal RPC timeout calculation (CASSANDRA-911)
 * Added Pig loadfunc to contrib/pig (CASSANDRA-910)


0.6.0-beta3
 * fix compaction bucketing bug (CASSANDRA-814)
 * update windows batch file (CASSANDRA-824)
 * deprecate KeysCachedFraction configuration directive in favor
   of KeysCached; move to unified-per-CF key cache (CASSANDRA-801)
 * add invalidateRowCache to ColumnFamilyStoreMBean (CASSANDRA-761)
 * send Handoff hints to natural locations to reduce load on
   remaining nodes in a failure scenario (CASSANDRA-822)
 * Add RowWarningThresholdInMB configuration option to warn before very 
   large rows get big enough to threaten node stability, and -x option to
   be able to remove them with sstable2json if the warning is unheeded
   until it's too late (CASSANDRA-843)
 * Add logging of GC activity (CASSANDRA-813)
 * fix ConcurrentModificationException in commitlog discard (CASSANDRA-853)
 * Fix hardcoded row count in Hadoop RecordReader (CASSANDRA-837)
 * Add a jmx status to the streaming service and change several DEBUG
   messages to INFO (CASSANDRA-845)
 * fix classpath in cassandra-cli.bat for Windows (CASSANDRA-858)
 * allow re-specifying host, port to cassandra-cli if invalid ones
   are first tried (CASSANDRA-867)
 * fix race condition handling rpc timeout in the coordinator
   (CASSANDRA-864)
 * Remove CalloutLocation and StagingFileDirectory from storage-conf files 
   since those settings are no longer used (CASSANDRA-878)
 * Parse a long from RowWarningThresholdInMB instead of an int (CASSANDRA-882)
 * Remove obsolete ControlPort code from DatabaseDescriptor (CASSANDRA-886)
 * move skipBytes side effect out of assert (CASSANDRA-899)
 * add "double getLoad" to StorageServiceMBean (CASSANDRA-898)
 * track row stats per CF at compaction time (CASSANDRA-870)
 * disallow CommitLogDirectory matching a DataFileDirectory (CASSANDRA-888)
 * default key cache size is 200k entries, changed from 10% (CASSANDRA-863)
 * add -Dcassandra-foreground=yes to cassandra.bat
 * exit if cluster name is changed unexpectedly (CASSANDRA-769)


0.6.0-beta1/beta2
 * add batch_mutate thrift command, deprecating batch_insert (CASSANDRA-336)
 * remove get_key_range Thrift API, deprecated in 0.5 (CASSANDRA-710)
 * add optional login() Thrift call for authentication (CASSANDRA-547)
 * support fat clients using gossiper and StorageProxy to perform
   replication in-process [jvm-only] (CASSANDRA-535)
 * support mmapped I/O for reads, on by default on 64bit JVMs 
   (CASSANDRA-408, CASSANDRA-669)
 * improve insert concurrency, particularly during Hinted Handoff
   (CASSANDRA-658)
 * faster network code (CASSANDRA-675)
 * stress.py moved to contrib (CASSANDRA-635)
 * row caching [must be explicitly enabled per-CF in config] (CASSANDRA-678)
 * present a useful measure of compaction progress in JMX (CASSANDRA-599)
 * add bin/sstablekeys (CASSNADRA-679)
 * add ConsistencyLevel.ANY (CASSANDRA-687)
 * make removetoken remove nodes from gossip entirely (CASSANDRA-644)
 * add ability to set cache sizes at runtime (CASSANDRA-708)
 * report latency and cache hit rate statistics with lifetime totals
   instead of average over the last minute (CASSANDRA-702)
 * support get_range_slice for RandomPartitioner (CASSANDRA-745)
 * per-keyspace replication factory and replication strategy (CASSANDRA-620)
 * track latency in microseconds (CASSANDRA-733)
 * add describe_ Thrift methods, deprecating get_string_property and 
   get_string_list_property
 * jmx interface for tracking operation mode and streams in general.
   (CASSANDRA-709)
 * keep memtables in sorted order to improve range query performance
   (CASSANDRA-799)
 * use while loop instead of recursion when trimming sstables compaction list 
   to avoid blowing stack in pathological cases (CASSANDRA-804)
 * basic Hadoop map/reduce support (CASSANDRA-342)


0.5.1
 * ensure all files for an sstable are streamed to the same directory.
   (CASSANDRA-716)
 * more accurate load estimate for bootstrapping (CASSANDRA-762)
 * tolerate dead or unavailable bootstrap target on write (CASSANDRA-731)
 * allow larger numbers of keys (> 140M) in a sstable bloom filter
   (CASSANDRA-790)
 * include jvm argument improvements from CASSANDRA-504 in debian package
 * change streaming chunk size to 32MB to accomodate Windows XP limitations
   (was 64MB) (CASSANDRA-795)
 * fix get_range_slice returning results in the wrong order (CASSANDRA-781)
 

0.5.0 final
 * avoid attempting to delete temporary bootstrap files twice (CASSANDRA-681)
 * fix bogus NaN in nodeprobe cfstats output (CASSANDRA-646)
 * provide a policy for dealing with single thread executors w/ a full queue
   (CASSANDRA-694)
 * optimize inner read in MessagingService, vastly improving multiple-node
   performance (CASSANDRA-675)
 * wait for table flush before streaming data back to a bootstrapping node.
   (CASSANDRA-696)
 * keep track of bootstrapping sources by table so that bootstrapping doesn't 
   give the indication of finishing early (CASSANDRA-673)


0.5.0 RC3
 * commit the correct version of the patch for CASSANDRA-663


0.5.0 RC2 (unreleased)
 * fix bugs in converting get_range_slice results to Thrift 
   (CASSANDRA-647, CASSANDRA-649)
 * expose java.util.concurrent.TimeoutException in StorageProxy methods
   (CASSANDRA-600)
 * TcpConnectionManager was holding on to disconnected connections, 
   giving the false indication they were being used. (CASSANDRA-651)
 * Remove duplicated write. (CASSANDRA-662)
 * Abort bootstrap if IP is already in the token ring (CASSANDRA-663)
 * increase default commitlog sync period, and wait for last sync to 
   finish before submitting another (CASSANDRA-668)


0.5.0 RC1
 * Fix potential NPE in get_range_slice (CASSANDRA-623)
 * add CRC32 to commitlog entries (CASSANDRA-605)
 * fix data streaming on windows (CASSANDRA-630)
 * GC compacted sstables after cleanup and compaction (CASSANDRA-621)
 * Speed up anti-entropy validation (CASSANDRA-629)
 * Fix anti-entropy assertion error (CASSANDRA-639)
 * Fix pending range conflicts when bootstapping or moving
   multiple nodes at once (CASSANDRA-603)
 * Handle obsolete gossip related to node movement in the case where
   one or more nodes is down when the movement occurs (CASSANDRA-572)
 * Include dead nodes in gossip to avoid a variety of problems
   and fix HH to removed nodes (CASSANDRA-634)
 * return an InvalidRequestException for mal-formed SlicePredicates
   (CASSANDRA-643)
 * fix bug determining closest neighbor for use in multiple datacenters
   (CASSANDRA-648)
 * Vast improvements in anticompaction speed (CASSANDRA-607)
 * Speed up log replay and writes by avoiding redundant serializations
   (CASSANDRA-652)


0.5.0 beta 2
 * Bootstrap improvements (several tickets)
 * add nodeprobe repair anti-entropy feature (CASSANDRA-193, CASSANDRA-520)
 * fix possibility of partition when many nodes restart at once
   in clusters with multiple seeds (CASSANDRA-150)
 * fix NPE in get_range_slice when no data is found (CASSANDRA-578)
 * fix potential NPE in hinted handoff (CASSANDRA-585)
 * fix cleanup of local "system" keyspace (CASSANDRA-576)
 * improve computation of cluster load balance (CASSANDRA-554)
 * added super column read/write, column count, and column/row delete to
   cassandra-cli (CASSANDRA-567, CASSANDRA-594)
 * fix returning live subcolumns of deleted supercolumns (CASSANDRA-583)
 * respect JAVA_HOME in bin/ scripts (several tickets)
 * add StorageService.initClient for fat clients on the JVM (CASSANDRA-535)
   (see contrib/client_only for an example of use)
 * make consistency_level functional in get_range_slice (CASSANDRA-568)
 * optimize key deserialization for RandomPartitioner (CASSANDRA-581)
 * avoid GCing tombstones except on major compaction (CASSANDRA-604)
 * increase failure conviction threshold, resulting in less nodes
   incorrectly (and temporarily) marked as down (CASSANDRA-610)
 * respect memtable thresholds during log replay (CASSANDRA-609)
 * support ConsistencyLevel.ALL on read (CASSANDRA-584)
 * add nodeprobe removetoken command (CASSANDRA-564)


0.5.0 beta
 * Allow multiple simultaneous flushes, improving flush throughput 
   on multicore systems (CASSANDRA-401)
 * Split up locks to improve write and read throughput on multicore systems
   (CASSANDRA-444, CASSANDRA-414)
 * More efficient use of memory during compaction (CASSANDRA-436)
 * autobootstrap option: when enabled, all non-seed nodes will attempt
   to bootstrap when started, until bootstrap successfully
   completes. -b option is removed.  (CASSANDRA-438)
 * Unless a token is manually specified in the configuration xml,
   a bootstraping node will use a token that gives it half the
   keys from the most-heavily-loaded node in the cluster,
   instead of generating a random token. 
   (CASSANDRA-385, CASSANDRA-517)
 * Miscellaneous bootstrap fixes (several tickets)
 * Ability to change a node's token even after it has data on it
   (CASSANDRA-541)
 * Ability to decommission a live node from the ring (CASSANDRA-435)
 * Semi-automatic loadbalancing via nodeprobe (CASSANDRA-192)
 * Add ability to set compaction thresholds at runtime via
   JMX / nodeprobe.  (CASSANDRA-465)
 * Add "comment" field to ColumnFamily definition. (CASSANDRA-481)
 * Additional JMX metrics (CASSANDRA-482)
 * JSON based export and import tools (several tickets)
 * Hinted Handoff fixes (several tickets)
 * Add key cache to improve read performance (CASSANDRA-423)
 * Simplified construction of custom ReplicationStrategy classes
   (CASSANDRA-497)
 * Graphical application (Swing) for ring integrity verification and 
   visualization was added to contrib (CASSANDRA-252)
 * Add DCQUORUM, DCQUORUMSYNC consistency levels and corresponding
   ReplicationStrategy / EndpointSnitch classes.  Experimental.
   (CASSANDRA-492)
 * Web client interface added to contrib (CASSANDRA-457)
 * More-efficient flush for Random, CollatedOPP partitioners 
   for normal writes (CASSANDRA-446) and bulk load (CASSANDRA-420)
 * Add MemtableFlushAfterMinutes, a global replacement for the old 
   per-CF FlushPeriodInMinutes setting (CASSANDRA-463)
 * optimizations to slice reading (CASSANDRA-350) and supercolumn
   queries (CASSANDRA-510)
 * force binding to given listenaddress for nodes with multiple
   interfaces (CASSANDRA-546)
 * stress.py benchmarking tool improvements (several tickets)
 * optimized replica placement code (CASSANDRA-525)
 * faster log replay on restart (CASSANDRA-539, CASSANDRA-540)
 * optimized local-node writes (CASSANDRA-558)
 * added get_range_slice, deprecating get_key_range (CASSANDRA-344)
 * expose TimedOutException to thrift (CASSANDRA-563)
 

0.4.2
 * Add validation disallowing null keys (CASSANDRA-486)
 * Fix race conditions in TCPConnectionManager (CASSANDRA-487)
 * Fix using non-utf8-aware comparison as a sanity check.
   (CASSANDRA-493)
 * Improve default garbage collector options (CASSANDRA-504)
 * Add "nodeprobe flush" (CASSANDRA-505)
 * remove NotFoundException from get_slice throws list (CASSANDRA-518)
 * fix get (not get_slice) of entire supercolumn (CASSANDRA-508)
 * fix null token during bootstrap (CASSANDRA-501)


0.4.1
 * Fix FlushPeriod columnfamily configuration regression
   (CASSANDRA-455)
 * Fix long column name support (CASSANDRA-460)
 * Fix for serializing a row that only contains tombstones
   (CASSANDRA-458)
 * Fix for discarding unneeded commitlog segments (CASSANDRA-459)
 * Add SnapshotBeforeCompaction configuration option (CASSANDRA-426)
 * Fix compaction abort under insufficient disk space (CASSANDRA-473)
 * Fix reading subcolumn slice from tombstoned CF (CASSANDRA-484)
 * Fix race condition in RVH causing occasional NPE (CASSANDRA-478)


0.4.0
 * fix get_key_range problems when a node is down (CASSANDRA-440)
   and add UnavailableException to more Thrift methods
 * Add example EndPointSnitch contrib code (several tickets)


0.4.0 RC2
 * fix SSTable generation clash during compaction (CASSANDRA-418)
 * reject method calls with null parameters (CASSANDRA-308)
 * properly order ranges in nodeprobe output (CASSANDRA-421)
 * fix logging of certain errors on executor threads (CASSANDRA-425)


0.4.0 RC1
 * Bootstrap feature is live; use -b on startup (several tickets)
 * Added multiget api (CASSANDRA-70)
 * fix Deadlock with SelectorManager.doProcess and TcpConnection.write
   (CASSANDRA-392)
 * remove key cache b/c of concurrency bugs in third-party
   CLHM library (CASSANDRA-405)
 * update non-major compaction logic to use two threshold values
   (CASSANDRA-407)
 * add periodic / batch commitlog sync modes (several tickets)
 * inline BatchMutation into batch_insert params (CASSANDRA-403)
 * allow setting the logging level at runtime via mbean (CASSANDRA-402)
 * change default comparator to BytesType (CASSANDRA-400)
 * add forwards-compatible ConsistencyLevel parameter to get_key_range
   (CASSANDRA-322)
 * r/m special case of blocking for local destination when writing with 
   ConsistencyLevel.ZERO (CASSANDRA-399)
 * Fixes to make BinaryMemtable [bulk load interface] useful (CASSANDRA-337);
   see contrib/bmt_example for an example of using it.
 * More JMX properties added (several tickets)
 * Thrift changes (several tickets)
    - Merged _super get methods with the normal ones; return values
      are now of ColumnOrSuperColumn.
    - Similarly, merged batch_insert_super into batch_insert.



0.4.0 beta
 * On-disk data format has changed to allow billions of keys/rows per
   node instead of only millions
 * Multi-keyspace support
 * Scan all sstables for all queries to avoid situations where
   different types of operation on the same ColumnFamily could
   disagree on what data was present
 * Snapshot support via JMX
 * Thrift API has changed a _lot_:
    - removed time-sorted CFs; instead, user-defined comparators
      may be defined on the column names, which are now byte arrays.
      Default comparators are provided for UTF8, Bytes, Ascii, Long (i64),
      and UUID types.
    - removed colon-delimited strings in thrift api in favor of explicit
      structs such as ColumnPath, ColumnParent, etc.  Also normalized
      thrift struct and argument naming.
    - Added columnFamily argument to get_key_range.
    - Change signature of get_slice to accept starting and ending
      columns as well as an offset.  (This allows use of indexes.)
      Added "ascending" flag to allow reasonably-efficient reverse
      scans as well.  Removed get_slice_by_range as redundant.
    - get_key_range operates on one CF at a time
    - changed `block` boolean on insert methods to ConsistencyLevel enum,
      with options of NONE, ONE, QUORUM, and ALL.
    - added similar consistency_level parameter to read methods
    - column-name-set slice with no names given now returns zero columns
      instead of all of them.  ("all" can run your server out of memory.
      use a range-based slice with a high max column count instead.)
 * Removed the web interface. Node information can now be obtained by 
   using the newly introduced nodeprobe utility.
 * More JMX stats
 * Remove magic values from internals (e.g. special key to indicate
   when to flush memtables)
 * Rename configuration "table" to "keyspace"
 * Moved to crash-only design; no more shutdown (just kill the process)
 * Lots of bug fixes

Full list of issues resolved in 0.4 is at https://issues.apache.org/jira/secure/IssueNavigator.jspa?reset=true&&pid=12310865&fixfor=12313862&resolution=1&sorter/field=issuekey&sorter/order=DESC


0.3.0 RC3
 * Fix potential deadlock under load in TCPConnection.
   (CASSANDRA-220)


0.3.0 RC2
 * Fix possible data loss when server is stopped after replaying
   log but before new inserts force memtable flush.
   (CASSANDRA-204)
 * Added BUGS file


0.3.0 RC1
 * Range queries on keys, including user-defined key collation
 * Remove support
 * Workarounds for a weird bug in JDK select/register that seems
   particularly common on VM environments. Cassandra should deploy
   fine on EC2 now
 * Much improved infrastructure: the beginnings of a decent test suite
   ("ant test" for unit tests; "nosetests" for system tests), code
   coverage reporting, etc.
 * Expanded node status reporting via JMX
 * Improved error reporting/logging on both server and client
 * Reduced memory footprint in default configuration
 * Combined blocking and non-blocking versions of insert APIs
 * Added FlushPeriodInMinutes configuration parameter to force
   flushing of infrequently-updated ColumnFamilies<|MERGE_RESOLUTION|>--- conflicted
+++ resolved
@@ -13,6 +13,7 @@
 Merged from 1.0:
  * allow dropping columns shadowed by not-yet-expired supercolumn or row
    tombstones in PrecompactedRow (CASSANDRA-4396)
+ * fix 1.0.x node join to mixed version cluster, other nodes >= 1.1 (CASSANDRA-4195)
 
 
 1.1.2
@@ -141,11 +142,6 @@
  * improve ability of STCS.getBuckets to deal with 100s of 1000s of
    sstables, such as when convertinb back from LCS (CASSANDRA-4287)
  * Oversize integer in CQL throws NumberFormatException (CASSANDRA-4291)
-<<<<<<< HEAD
-=======
- * Set gc_grace on index CF to 0 (CASSANDRA-4314)
- * fix 1.0.x node join to mixed version cluster, other nodes >= 1.1 (CASSANDRA-4195)
->>>>>>> 51a9fd13
 
 
 1.1.0-final
