--- conflicted
+++ resolved
@@ -1348,9 +1348,9 @@
     }
 
     public CqlResult execute_cql_query(ByteBuffer query, Compression compression)
-    throws InvalidRequestException, UnavailableException, TimedOutException, SchemaDisagreementException, TException
-    {
-<<<<<<< HEAD
+            throws InvalidRequestException, UnavailableException, TimedOutException, SchemaDisagreementException,
+            TException
+    {
         TraceSessionContext.startSession(state());
         try
         {
@@ -1359,42 +1359,21 @@
 
             String queryString = uncompress(query, compression);
 
-            try
-            {
-                ClientState cState = state();
-                if (cState.getCQLVersion().major == 2)
-                    return QueryProcessor.process(queryString, state());
-                else
-                    return org.apache.cassandra.cql3.QueryProcessor.process(queryString, cState);
-            }
-            catch (RecognitionException e)
-            {
-                InvalidRequestException ire = new InvalidRequestException("Invalid or malformed CQL query string");
-                ire.initCause(e);
-                throw ire;
-            }
-        }
-        finally
-        {
-            TraceSessionContext.stopSession();
-        }
-=======
-        if (logger.isDebugEnabled()) logger.debug("execute_cql_query");
-
-        String queryString = uncompress(query,compression);
-
-        ClientState cState = state();
-        if (cState.getCQLVersion().major == 2)
-            return QueryProcessor.process(queryString, state());
-        else
-            return org.apache.cassandra.cql3.QueryProcessor.process(queryString, cState).toThriftResult();
->>>>>>> d840feff
+            ClientState cState = state();
+            if (cState.getCQLVersion().major == 2)
+                return QueryProcessor.process(queryString, state());
+            else
+                return org.apache.cassandra.cql3.QueryProcessor.process(queryString, cState).toThriftResult();
+        }
+        finally
+        {
+            TraceSessionContext.stopSession();
+        }
     }
 
     public CqlPreparedResult prepare_cql_query(ByteBuffer query, Compression compression)
-    throws InvalidRequestException, TException
-    {
-<<<<<<< HEAD
+            throws InvalidRequestException, TException
+    {
         TraceSessionContext.startSession(state());
         try
         {
@@ -1403,40 +1382,21 @@
 
             String queryString = uncompress(query, compression);
 
-            try
-            {
-                ClientState cState = state();
-                if (cState.getCQLVersion().major == 2)
-                    return QueryProcessor.prepare(queryString, cState);
-                else
-                    return org.apache.cassandra.cql3.QueryProcessor.prepare(queryString, cState);
-            }
-            catch (RecognitionException e)
-            {
-                InvalidRequestException ire = new InvalidRequestException("Invalid or malformed CQL query string");
-                ire.initCause(e);
-                throw ire;
-            }
-        }
-        finally
-        {
-            TraceSessionContext.stopSession();
-        }
-=======
-        if (logger.isDebugEnabled()) logger.debug("prepare_cql_query");
-
-        String queryString = uncompress(query,compression);
-
-        ClientState cState = state();
-        if (cState.getCQLVersion().major == 2)
-            return QueryProcessor.prepare(queryString, cState);
-        else
-            return org.apache.cassandra.cql3.QueryProcessor.prepare(queryString, cState).toThriftPreparedResult();
->>>>>>> d840feff
+            ClientState cState = state();
+            if (cState.getCQLVersion().major == 2)
+                return QueryProcessor.prepare(queryString, cState);
+            else
+                return org.apache.cassandra.cql3.QueryProcessor.prepare(queryString, cState).toThriftPreparedResult();
+        }
+        finally
+        {
+            TraceSessionContext.stopSession();
+        }
     }
 
     public CqlResult execute_prepared_cql_query(int itemId, List<ByteBuffer> bindVariables)
-    throws InvalidRequestException, UnavailableException, TimedOutException, SchemaDisagreementException, TException
+            throws InvalidRequestException, UnavailableException, TimedOutException, SchemaDisagreementException,
+            TException
     {
         TraceSessionContext.startSession(state());
         try
@@ -1464,16 +1424,13 @@
                 logger.trace("Retrieved prepared statement #{} with {} bind markers", itemId,
                         statement.getBoundsTerms());
 
-<<<<<<< HEAD
-                return org.apache.cassandra.cql3.QueryProcessor.processPrepared(statement, cState, bindVariables);
-            }
-        }
-        finally
-        {
-            TraceSessionContext.stopSession();
-=======
-            return org.apache.cassandra.cql3.QueryProcessor.processPrepared(statement, cState, bindVariables).toThriftResult();
->>>>>>> d840feff
+                return org.apache.cassandra.cql3.QueryProcessor.processPrepared(statement, cState, bindVariables)
+                        .toThriftResult();
+            }
+        }
+        finally
+        {
+            TraceSessionContext.stopSession();
         }
     }
 
