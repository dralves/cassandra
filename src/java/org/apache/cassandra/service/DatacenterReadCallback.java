--- conflicted
+++ resolved
@@ -66,16 +66,6 @@
         return localdc.equals(snitch.getDatacenter(message.from));
     }
 
-<<<<<<< HEAD
-    protected boolean waitingFor(ReadResponse response)
-    {
-        // cheat and leverage our knowledge that a local read is the only way the ReadResponse
-        // version of this method gets called
-        return true;
-    }
-
-=======
->>>>>>> 358e1f97
     @Override
     public int determineBlockFor(ConsistencyLevel consistency_level, String table)
     {
