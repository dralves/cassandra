--- conflicted
+++ resolved
@@ -46,7 +46,6 @@
         if (session.getColumnFamilyType() == ColumnFamilyType.Super)
             throw new RuntimeException("Super columns are not implemented for CQL");
 
-<<<<<<< HEAD
         if (cqlQuery == null)
         {
             StringBuilder query = new StringBuilder("SELECT FIRST ").append(session.getColumnsPerKey())
@@ -57,12 +56,6 @@
 
         String key = String.format("%0" +  session.getTotalKeysLength() + "d", index);
         String formattedQuery = null;
-=======
-        String key = String.format("%0" +  session.getTotalKeysLength() + "d", index);
-        StringBuilder query = new StringBuilder("SELECT FIRST ").append(session.getColumnsPerKey())
-                .append(" ''..'' FROM Standard1 USING CONSISTENCY ").append(session.getConsistencyLevel().toString())
-                .append(" WHERE KEY > ").append(getQuotedCqlBlob(key));
->>>>>>> 47f0cc5d
 
         long startTime = System.currentTimeMillis();
 
