package org.apache.cassandra.stress.operations;
/*
 *
 * Licensed to the Apache Software Foundation (ASF) under one
 * or more contributor license agreements.  See the NOTICE file
 * distributed with this work for additional information
 * regarding copyright ownership.  The ASF licenses this file
 * to you under the Apache License, Version 2.0 (the
 * "License"); you may not use this file except in compliance
 * with the License.  You may obtain a copy of the License at
 *
 *   http://www.apache.org/licenses/LICENSE-2.0
 *
 * Unless required by applicable law or agreed to in writing,
 * software distributed under the License is distributed on an
 * "AS IS" BASIS, WITHOUT WARRANTIES OR CONDITIONS OF ANY
 * KIND, either express or implied.  See the License for the
 * specific language governing permissions and limitations
 * under the License.
 *
 */


import java.io.IOException;
import java.nio.ByteBuffer;
import java.util.ArrayList;
import java.util.List;

import org.apache.cassandra.db.ColumnFamilyType;
import org.apache.cassandra.stress.Session;
import org.apache.cassandra.stress.util.CassandraClient;
import org.apache.cassandra.stress.util.Operation;
import org.apache.cassandra.thrift.Compression;
import org.apache.cassandra.utils.Hex;
import org.apache.cassandra.utils.UUIDGen;

public class CqlInserter extends Operation
{
    private static List<ByteBuffer> values;
<<<<<<< HEAD
    private static String cqlQuery = null;
    
=======

>>>>>>> 47f0cc5d
    public CqlInserter(Session client, int idx)
    {
        super(client, idx);
    }

    public void run(CassandraClient client) throws IOException
    {
        if (session.getColumnFamilyType() == ColumnFamilyType.Super)
            throw new RuntimeException("Super columns are not implemented for CQL");

        if (values == null)
            values = generateValues();

<<<<<<< HEAD
        // Construct a query string once.
        if (cqlQuery == null)
=======
        StringBuilder query = new StringBuilder("UPDATE Standard1 USING CONSISTENCY ")
                .append(session.getConsistencyLevel().toString()).append(" SET ");

        for (int i = 0; i < session.getColumnsPerKey(); i++)
>>>>>>> 47f0cc5d
        {
            StringBuilder query = new StringBuilder("UPDATE Standard1 USING CONSISTENCY ")
                    .append(session.getConsistencyLevel().toString()).append(" SET ");

            for (int i = 0; i < session.getColumnsPerKey(); i++)
            {
                if (i > 0) query.append(',');
                query.append("?=?");
            }

            query.append(" WHERE KEY=?");
            cqlQuery = query.toString();
        }

        List<String> queryParms = new ArrayList<String>();
        for (int i = 0; i < session.getColumnsPerKey(); i++)
        {
            // Column name
            if (session.timeUUIDComparator)
                queryParms.add(UUIDGen.makeType1UUIDFromHost(Session.getLocalAddress()).toString());
            else
                queryParms.add("C" + i);

            // Column value
            queryParms.add(getUnQuotedCqlBlob(values.get(i % values.size()).array()));
        }

        String key = String.format("%0" + session.getTotalKeysLength() + "d", index);
<<<<<<< HEAD
        queryParms.add(getUnQuotedCqlBlob(key));

        String formattedQuery = null;
=======
        query.append(" WHERE KEY=").append(getQuotedCqlBlob(key));
>>>>>>> 47f0cc5d

        long start = System.currentTimeMillis();

        boolean success = false;
        String exceptionMessage = null;

        for (int t = 0; t < session.getRetryTimes(); t++)
        {
            if (success)
                break;

            try
            {
                if (session.usePreparedStatements())
                {
                    Integer stmntId = getPreparedStatement(client, cqlQuery);
                    client.execute_prepared_cql_query(stmntId, queryParms);
                }
                else
                {
                    if (formattedQuery == null)
                        formattedQuery = formatCqlQuery(cqlQuery, queryParms);
                    client.execute_cql_query(ByteBuffer.wrap(formattedQuery.getBytes()), Compression.NONE);
                }

                success = true;
            }
            catch (Exception e)
            {
                exceptionMessage = getExceptionMessage(e);
                success = false;
            }
        }

        if (!success)
        {
            error(String.format("Operation [%d] retried %d times - error inserting key %s %s%n",
                                index,
                                session.getRetryTimes(),
                                key,
                                (exceptionMessage == null) ? "" : "(" + exceptionMessage + ")"));
        }

        session.operations.getAndIncrement();
        session.keys.getAndIncrement();
        session.latency.getAndAdd(System.currentTimeMillis() - start);
    }
}<|MERGE_RESOLUTION|>--- conflicted
+++ resolved
@@ -37,12 +37,8 @@
 public class CqlInserter extends Operation
 {
     private static List<ByteBuffer> values;
-<<<<<<< HEAD
     private static String cqlQuery = null;
     
-=======
-
->>>>>>> 47f0cc5d
     public CqlInserter(Session client, int idx)
     {
         super(client, idx);
@@ -56,15 +52,8 @@
         if (values == null)
             values = generateValues();
 
-<<<<<<< HEAD
         // Construct a query string once.
         if (cqlQuery == null)
-=======
-        StringBuilder query = new StringBuilder("UPDATE Standard1 USING CONSISTENCY ")
-                .append(session.getConsistencyLevel().toString()).append(" SET ");
-
-        for (int i = 0; i < session.getColumnsPerKey(); i++)
->>>>>>> 47f0cc5d
         {
             StringBuilder query = new StringBuilder("UPDATE Standard1 USING CONSISTENCY ")
                     .append(session.getConsistencyLevel().toString()).append(" SET ");
@@ -79,27 +68,23 @@
             cqlQuery = query.toString();
         }
 
-        List<String> queryParms = new ArrayList<String>();
+        List<ByteBuffer> queryParms = new ArrayList<ByteBuffer>();
         for (int i = 0; i < session.getColumnsPerKey(); i++)
         {
             // Column name
             if (session.timeUUIDComparator)
-                queryParms.add(UUIDGen.makeType1UUIDFromHost(Session.getLocalAddress()).toString());
+                queryParms.add(ByteBuffer.wrap(UUIDGen.makeType1UUIDFromHost(Session.getLocalAddress()).toString().getBytes()));
             else
-                queryParms.add("C" + i);
+                queryParms.add(ByteBuffer.wrap(new String("C" + i).getBytes()));
 
             // Column value
-            queryParms.add(getUnQuotedCqlBlob(values.get(i % values.size()).array()));
+            queryParms.add(ByteBuffer.wrap(new String(getUnQuotedCqlBlob(values.get(i % values.size()).array())).getBytes()));
         }
 
         String key = String.format("%0" + session.getTotalKeysLength() + "d", index);
-<<<<<<< HEAD
-        queryParms.add(getUnQuotedCqlBlob(key));
+        queryParms.add(ByteBuffer.wrap(new String(getUnQuotedCqlBlob(key)).getBytes()));
 
         String formattedQuery = null;
-=======
-        query.append(" WHERE KEY=").append(getQuotedCqlBlob(key));
->>>>>>> 47f0cc5d
 
         long start = System.currentTimeMillis();
 
