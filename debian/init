--- conflicted
+++ resolved
@@ -167,7 +167,6 @@
 	#   other if a failure occurred
     is_running || return 1
     $JSVC -stop -home $JAVA_HOME -pidfile $PIDFILE \
-<<<<<<< HEAD
             org.apache.cassandra.thrift.CassandraDaemon
             
     is_running || return 0
@@ -177,10 +176,6 @@
     done
     
     kill -9 $PIDFILE
-=======
-            org.apache.cassandra.service.CassandraDaemon
-    is_running && return 2 || return 0
->>>>>>> 72aa8240
 }
 
 case "$1" in
